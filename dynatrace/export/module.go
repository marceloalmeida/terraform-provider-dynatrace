/**
* @license
* Copyright 2020 Dynatrace LLC
*
* Licensed under the Apache License, Version 2.0 (the "License");
* you may not use this file except in compliance with the License.
* You may obtain a copy of the License at
*
*     http://www.apache.org/licenses/LICENSE-2.0
*
* Unless required by applicable law or agreed to in writing, software
* distributed under the License is distributed on an "AS IS" BASIS,
* WITHOUT WARRANTIES OR CONDITIONS OF ANY KIND, either express or implied.
* See the License for the specific language governing permissions and
* limitations under the License.
 */

package export

import (
	"bytes"
	"encoding/json"
	"fmt"
	"os"
	"os/exec"
	"path"
	"path/filepath"
	"sort"
	"strings"
	"sync"

	"github.com/dynatrace-oss/terraform-provider-dynatrace/dynatrace/api"
	"github.com/dynatrace-oss/terraform-provider-dynatrace/dynatrace/settings"
	"github.com/dynatrace-oss/terraform-provider-dynatrace/dynatrace/shutdown"
	"github.com/dynatrace-oss/terraform-provider-dynatrace/provider/logging"
	"github.com/dynatrace-oss/terraform-provider-dynatrace/provider/version"
	"github.com/spf13/afero"
)

type Module struct {
	Environment *Environment
	Type        ResourceType
	Resources   map[string]*Resource
	DataSources map[string]*DataSource
	namer       UniqueNamer
	Status      ModuleStatus
	Error       error
	Descriptor  *ResourceDescriptor
	Service     settings.CRUDService[settings.Settings]
}

func (me *Module) IsReferencedAsDataSource() bool {
	if !me.Environment.Flags.DataSources {
		return false
	}
	if _, found := me.Environment.ResArgs[string(me.Type)]; found {
		return false
	}
	return me.Type == ResourceTypes.ManagementZoneV2 ||
		me.Type == ResourceTypes.Alerting ||
		me.Type == ResourceTypes.RequestAttribute ||
		me.Type == ResourceTypes.WebApplication ||
		me.Type == ResourceTypes.RequestNaming ||
		me.Type == ResourceTypes.JSONDashboard ||
		me.Type == ResourceTypes.SLO ||
		me.Type == ResourceTypes.CalculatedServiceMetric ||
		me.Type == ResourceTypes.MobileApplication ||
		me.Type == ResourceTypes.BrowserMonitor ||
		me.Type == ResourceTypes.HTTPMonitor ||
		me.Type == ResourceTypes.Credentials ||
		me.Type == ResourceTypes.SyntheticLocation ||
		me.Type == ResourceTypes.FailureDetectionParameters ||
		me.Type == ResourceTypes.UpdateWindows ||
		me.Type == ResourceTypes.AWSCredentials ||
		me.Type == ResourceTypes.AzureCredentials ||
		me.Type == ResourceTypes.IAMGroup ||
		me.Type == ResourceTypes.AppSecVulnerabilityAlerting ||
		me.Type == ResourceTypes.AppSecAttackAlerting
}

func (me *Module) DataSource(id string) *DataSource {
	if dataSource, found := me.DataSources[id]; found {
		return dataSource
	}
	dataSource := me.Environment.DataSource(id)
	if dataSource != nil {
		me.DataSources[id] = dataSource
	}
	return dataSource
}

func (me *Module) ContainsPostProcessedResources() bool {
	for _, resource := range me.Resources {
		if resource.Status.IsOneOf(ResourceStati.PostProcessed) {
			return true
		}
	}
	return false
}

func (me *Module) GetResourcesReferencedFromOtherModules() []*Resource {
	resources := []*Resource{}
	for _, resource := range me.Resources {
		if me.Environment.RefersTo(resource) {
			resources = append(resources, resource)
		}
	}
	sort.Slice(resources, func(i, j int) bool {
		return resources[i].ID < resources[j].ID
	})
	return resources
}

func (me *Module) GetReferencedResourceTypes() []ResourceType {
	resourceTypes := map[ResourceType]ResourceType{}
	for _, referencedResource := range me.GetResourceReferences() {
		if referencedResource.Type == me.Type {
			continue
		}
		resourceTypes[referencedResource.Type] = referencedResource.Type
	}
	result := []ResourceType{}
	for resourceType := range resourceTypes {
		result = append(result, resourceType)
	}
	sort.Slice(result, func(i, j int) bool {
		return result[i] < result[j]
	})
	return result
}

func (me *Module) GetResourceReferences() []*Resource {
	resources := map[string]*Resource{}
	if len(me.Resources) == 0 {
		return []*Resource{}
	}
	for _, resource := range me.Resources {
		if !resource.Status.IsOneOf(ResourceStati.PostProcessed, ResourceStati.Downloaded) {
			continue
		}
		key := fmt.Sprintf("%s.%s", resource.ID, resource.Type)
		resources[key] = resource
		for _, resource := range resource.GetResourceReferences() {
			if !resource.Status.IsOneOf(ResourceStati.PostProcessed, ResourceStati.Downloaded) {
				continue
			}
			key := fmt.Sprintf("%s.%s", resource.ID, resource.Type)
			resources[key] = resource
		}
	}
	result := []*Resource{}
	for _, resource := range resources {
		result = append(result, resource)
	}
	return result
}

func (me *Module) Resource(id string) *Resource {
	if stored, found := me.Resources[id]; found {
		return stored
	}
	res := &Resource{ID: id, Type: me.Type, Module: me, Status: ResourceStati.Discovered}
	me.Resources[id] = res
	return res
}

var mkdirMutex = new(sync.Mutex)

func (me *Module) MkdirAll(flawed bool) error {
	mkdirMutex.Lock()
	defer mkdirMutex.Unlock()
	if flawed {
		if err := os.MkdirAll(me.GetFlawedFolder(), os.ModePerm); err != nil {
			return err
		}
	}
	return os.MkdirAll(me.GetFolder(), os.ModePerm)
}

func (me *Module) GetFolder(relative ...bool) string {
	if me.Environment.Flags.Flat {
		return me.Environment.GetFolder()
	}
	if len(relative) == 0 || !relative[0] {
		return path.Join(me.Environment.GetFolder(), path.Join("modules", me.Type.Trim()))
	}
	return path.Join("modules", me.Type.Trim())
}

func (me *Module) GetAttentionFolder(relative ...bool) string {
	if me.Environment.Flags.Flat {
		return me.Environment.GetAttentionFolder()
	}
	if len(relative) == 0 || !relative[0] {
		return path.Join(me.Environment.GetAttentionFolder(), path.Join(me.Type.Trim()))
	}
	return path.Join(me.Type.Trim())
}

func (me *Module) GetFlawedFolder(relative ...bool) string {
	if me.Environment.Flags.Flat {
		return me.Environment.GetFlawedFolder()
	}
	if len(relative) == 0 || !relative[0] {
		return path.Join(me.Environment.GetFlawedFolder(), path.Join(me.Type.Trim()))
	}
	return path.Join(me.Type.Trim())
}

func (me *Module) GetFile(name string) string {
	return path.Join(me.GetFolder(), name)
}

func (me *Module) OpenFile(name string) (file *os.File, err error) {
	return os.OpenFile(me.GetFile(name), os.O_APPEND|os.O_CREATE, 0666)
}

func (me *Module) CreateFile(name string) (*os.File, error) {
	fileName := me.GetFile(name)
	os.MkdirAll(filepath.Dir(fileName), os.ModePerm)
	return os.Create(fileName)
}

func (me *Module) WriteProviderFile(logToScreen bool) (err error) {
	if me.IsReferencedAsDataSource() {
		return nil
	}
	if me.Environment.Flags.Flat {
		return nil
	}
	if !me.ContainsPostProcessedResources() {
		return
	}
	if logToScreen {
		fmt.Println("- " + me.Type)
	}
	if err = me.MkdirAll(false); err != nil {
		return err
	}
	var outputFile *os.File
	if outputFile, err = me.CreateFile("___providers___.tf"); err != nil {
		return err
	}
	defer func() {
		outputFile.Close()
		format(outputFile.Name(), true)
	}()
	providerSource := "dynatrace-oss/dynatrace"
	providerVersion := version.Current
	if value := os.Getenv("DYNATRACE_PROVIDER_SOURCE"); len(value) != 0 {
		providerSource = value
	}
	if value := os.Getenv("DYNATRACE_PROVIDER_VERSION"); len(value) != 0 {
		providerVersion = value
	}

	if _, err = outputFile.WriteString(fmt.Sprintf(`
	terraform {
		required_providers {
		  dynatrace = {
			source = "%s"
			version = "%s"
		  }
		}
	  } 
`, providerSource, providerVersion)); err != nil {
		return err
	}
	return nil
}

func (me *Module) WriteVariablesFile(logToScreen bool) (err error) {
	if me.IsReferencedAsDataSource() {
		return nil
	}
	if me.Descriptor.Parent != nil {
		return nil
	}
	if me.Environment.Flags.Flat {
		return nil
	}
	if !me.ContainsPostProcessedResources() {
		return
	}
<<<<<<< HEAD

=======
	referencedResourceTypes := me.GetReferencedResourceTypes()
	if len(referencedResourceTypes) == 0 {
		return nil
	}
	if logToScreen {
		fmt.Println("- " + me.Type)
	}
>>>>>>> 68789b05
	var variablesFile *os.File
	if variablesFile, err = me.CreateFile("___variables___.tf"); err != nil {
		return err
	}

	defer func() {
		variablesFile.Close()

		if HCL_NO_FORMAT {
			// pass
		} else {
			exePath, _ := exec.LookPath("terraform.exe")
			cmd := exec.Command(exePath, "fmt", variablesFile.Name())
			cmd.Start()
			cmd.Wait()
		}
	}()

	if ATOMIC_DEPENDENCIES {
		referencedResources := me.GetResourceReferences()
		if len(referencedResources) == 0 {
			return nil
		}
		fmt.Println("- " + me.Type)

		sort.Slice(referencedResources, func(i, j int) bool {
			if referencedResources[i].UniqueName == referencedResources[j].UniqueName {
				return referencedResources[i].UniqueName < referencedResources[j].UniqueName
			}
			return referencedResources[i].UniqueName < referencedResources[j].UniqueName
		})
		for _, resource := range referencedResources {
			if resource.Type == me.Type {
				continue
			}
			if !me.Environment.Module(resource.Type).IsReferencedAsDataSource() {
				if _, err = variablesFile.WriteString(fmt.Sprintf(`variable "%s_%s" {
	type = any
}
				
`, resource.Type, resource.UniqueName)); err != nil {
					return err
				}
			}
		}
	} else {
		referencedResourceTypes := me.GetReferencedResourceTypes()
		if len(referencedResourceTypes) == 0 {
			return nil
		}
		fmt.Println("- " + me.Type)

		sort.Slice(referencedResourceTypes, func(i, j int) bool {
			return referencedResourceTypes[i] < referencedResourceTypes[j]
		})
		for _, resourceType := range referencedResourceTypes {
			if !me.Environment.Module(resourceType).IsReferencedAsDataSource() {
				if _, err = variablesFile.WriteString(fmt.Sprintf(`variable "%s" {
	type = any
}
		
`, resourceType)); err != nil {
					return err
				}
			}
		}
	}
	return nil
}

func (me *Module) WriteDataSourcesFile(logToScreen bool) (err error) {
	if me.IsReferencedAsDataSource() {
		return nil
	}
	if !me.Environment.ChildResourceOverride && me.Descriptor.Parent != nil {
		return nil
	}
	if me.Environment.Flags.Flat {
		return nil
	}
	if logToScreen {
		fmt.Println("- " + me.Type)
	}
	buf := new(bytes.Buffer)
	dsm := map[string]string{}
	for _, v := range me.Resources {
		for _, referencedResource := range v.ResourceReferences {
			if !me.Environment.Module(referencedResource.Type).IsReferencedAsDataSource() {
				continue
			}
			if asDS := AsDataSource(referencedResource); len(asDS) > 0 {
				dsm[asDS] = asDS
			}
		}
	}
	for ds := range dsm {
		buf.Write([]byte("\n" + ds))
	}
	dataSourceIDs := []string{}
	for dataSourceID := range me.DataSources {
		dataSourceIDs = append(dataSourceIDs, dataSourceID)
	}
	sort.Strings(dataSourceIDs)
	for _, dataSourceID := range dataSourceIDs {
		dataSource := me.DataSources[dataSourceID]
		dataSourceName := dataSource.Name
		dd, _ := json.Marshal(dataSourceName)
		if dataSourceID == "tenant" {
			if _, err = buf.WriteString(`
			data "dynatrace_tenant" "tenant" {
			}`); err != nil {
				return err
			}
		} else {
			if _, err = buf.WriteString(fmt.Sprintf(`
			data "dynatrace_entity" "%s" {
				type = "%s"
				name = %s
			}`, dataSourceID, dataSource.Type, string(dd))); err != nil {
				return err
			}
		}
	}
	data := buf.Bytes()
	if len(data) > 0 {
		var datasourcesFile *os.File
		if datasourcesFile, err = me.CreateFile("___datasources___.tf"); err != nil {
			return err
		}
		if _, err := datasourcesFile.Write(data); err != nil {
			return err
		}
		defer func() {
			datasourcesFile.Close()
			format(datasourcesFile.Name(), true)
		}()
	}

	return nil
}

func (me *Module) ProvideDataSources() (dsm map[string]string, err error) {
	if me.IsReferencedAsDataSource() {
		return map[string]string{}, nil
	}
	if !me.Environment.ChildResourceOverride && me.Descriptor.Parent != nil {
		return map[string]string{}, nil
	}
	dsm = map[string]string{}
	for _, v := range me.Resources {
		for _, referencedResource := range v.ResourceReferences {
			if asDS := AsDataSource(referencedResource); len(asDS) > 0 {
				dsm[string(referencedResource.Type)+"."+referencedResource.ID] = asDS
			}
		}
	}
	dataSourceIDs := []string{}
	for dataSourceID := range me.DataSources {
		dataSourceIDs = append(dataSourceIDs, dataSourceID)
	}
	sort.Strings(dataSourceIDs)
	for _, dataSourceID := range dataSourceIDs {
		dataSource := me.DataSources[dataSourceID]
		dataSourceName := dataSource.Name
		dd, _ := json.Marshal(dataSourceName)
		dsm["dynatrace_entity."+dataSource.Type+"."+string(dd)] = fmt.Sprintf(`data "dynatrace_entity" "%s" {
			type = "%s"
			name = %s
		}`, dataSourceID, dataSource.Type, string(dd))
	}
	return dsm, nil
}

func (me *Module) PurgeFolder() (err error) {
	if me.Environment.Flags.Flat {
		for _, resource := range me.Resources {
			os.Remove(resource.GetFile())
		}
	} else {
		if err = os.RemoveAll(me.GetFolder()); err != nil {
			return err
		}
		if err = os.RemoveAll(me.GetAttentionFolder()); err != nil {
			return err
		}
	}
	return nil
}

func (me *Module) WriteResourcesFile() (err error) {
	if me.IsReferencedAsDataSource() {
		return nil
	}
	if !me.Environment.ChildResourceOverride && me.Descriptor.Parent != nil {
		return nil
	}
	if me.Environment.Flags.Flat {
		return nil
	}
	if !me.ContainsPostProcessedResources() {
		return
	}
	referencedResources := me.GetResourcesReferencedFromOtherModules()
	if len(referencedResources) == 0 {
		return nil
	}

	var resourcesFile *os.File
	if resourcesFile, err = me.CreateFile("___resources___.tf"); err != nil {
		return err
	}
	defer func() {
		resourcesFile.Close()
		format(resourcesFile.Name(), true)
	}()

	if ATOMIC_DEPENDENCIES {

		for _, resource := range referencedResources {

			if _, err = resourcesFile.WriteString(fmt.Sprintf(`output "resources_%s" {
  value = {
  `, resource.UniqueName)); err != nil {
				return err
			}

			if _, err = resourcesFile.WriteString(fmt.Sprintf(`  value = %s.%s
	  `, resource.Type, resource.UniqueName)); err != nil {
				return err
			}

			if _, err = resourcesFile.WriteString(`}
  }
`); err != nil {
				return err
			}
		}
	} else {
		if _, err = resourcesFile.WriteString(`output "resources" {
  value = {
  `); err != nil {
			return err
		}

		for _, resource := range referencedResources {
			if _, err = resourcesFile.WriteString(fmt.Sprintf(`  %s = %s.%s
			  `, resource.UniqueName, resource.Type, resource.UniqueName)); err != nil {
				return err
			}
		}
		if _, err = resourcesFile.WriteString(`}
  }
`); err != nil {

			return err
		}

	}
	return nil
}

func (me *Module) RefersTo(resource *Resource) bool {
	if resource == nil {
		return false
	}
	if me.Type == resource.Type {
		return false
	}
	for _, res := range me.Resources {
		if res.RefersTo(resource) {
			return true
		}
	}
	return false
}

func (me *Module) GetChildResources() []*Resource {
	resources := []*Resource{}
	if me.Environment.ChildResourceOverride {
		return resources
	}
	for _, resource := range me.Resources {
		if resource.Status == ResourceStati.PostProcessed && resource.GetParent() != nil {
			resources = append(resources, resource)
		}
	}
	return resources
}

func (me *Module) GetNonPostProcessedResources() []*Resource {
	resources := []*Resource{}
	for _, resource := range me.Resources {
		if resource.Status == ResourceStati.Downloaded {
			resources = append(resources, resource)
		}
	}
	return resources
}

func (me *Module) GetPostProcessedResources() []*Resource {
	resources := []*Resource{}
	for _, resource := range me.Resources {
		if resource.Status == ResourceStati.PostProcessed {
			resources = append(resources, resource)
		}
	}
	return resources
}

const ClearLine = "\033[2K"

func (me *Module) Download(multiThreaded bool, keys ...string) (err error) {
	if shutdown.System.Stopped() {
		return nil
	}

	if me.Status.IsOneOf(ModuleStati.Erronous) {
		return nil
	}
	if !me.Status.IsOneOf(ModuleStati.Discovered) {
		if err := me.Discover(); err != nil {
			return err
		}
	}

<<<<<<< HEAD
	resourcesToDownload := []*Resource{}

	if len(keys) == 0 {
=======
	const ClearLine = "\033[2K"
	if len(keys) == 0 {
		length := len(me.Resources)
		if multiThreaded {
			fmt.Printf("Downloading \"%s\"\n", me.Type)
		} else {
			fmt.Printf("Downloading \"%s\" (0 of %d)", me.Type, length)
		}
		idx := 0
		var wg sync.WaitGroup
		wg.Add(len(me.Resources))
		if len(me.Resources) > 0 {
			logging.Debug.Info.Printf("[DOWNLOAD] [%s]", me.Type)
		}
>>>>>>> 68789b05
		for _, resource := range me.Resources {
			resourcesToDownload = append(resourcesToDownload, resource)
		}
	} else {
		for _, key := range keys {
			for _, resource := range me.Resources {
				if resource.ID == key {
					resourcesToDownload = append(resourcesToDownload, resource)
				}
			}
		}

	}

	err = me.downloadResources(resourcesToDownload, multiThreaded)
	if err != nil {
		return err
	}

	return nil
}

func (me *Module) downloadResources(resourcesToDownload []*Resource, multiThreaded bool) error {
	length := len(me.Resources)
	if multiThreaded {
		fmt.Printf("Downloading \"%s\" Count:  %d\n", me.Type, length)
	} else {
		fmt.Printf("Downloading \"%s\" (0 of %d)", me.Type, length)
	}
	idx := 0
	var wg sync.WaitGroup
<<<<<<< HEAD
	itemCount := len(resourcesToDownload)
	channel := make(chan *Resource, itemCount)
	mutex := sync.Mutex{}
	maxThreads := 50
	if !multiThreaded {
		maxThreads = 1
	}
	if maxThreads > itemCount {
		maxThreads = itemCount
	}
	wg.Add(maxThreads)

	processItem := func(resource *Resource) error {
		if err := resource.Download(); err != nil {
			return err
		}
		mutex.Lock()
		idx++
		if !multiThreaded {
			fmt.Print(ClearLine)
			fmt.Print("\r")
			fmt.Printf("Downloading \"%s\" (%d of %d)", me.Type, idx, length)
		}
		mutex.Unlock()
		return nil
	}

	for i := 0; i < maxThreads; i++ {

		go func() error {

			for {
				resourceLoop, ok := <-channel
				if !ok {
					wg.Done()
					return nil
				}
				if shutdown.System.Stopped() {
					wg.Done()
					return nil
				}

				err := processItem(resourceLoop)

				if err != nil {
					wg.Done()
					return err
				}
=======
	wg.Add(len(resourcesToDownload))
	if len(resourcesToDownload) > 0 {
		logging.Debug.Info.Printf("[DOWNLOAD] [%s]", me.Type)
	}
	for _, resource := range resourcesToDownload {
		go func(resource *Resource) error {
			defer wg.Done()
			if shutdown.System.Stopped() {
				return nil
			}
			if err := resource.Download(); err != nil {
				return err
			}
			idx++
			if !multiThreaded {
				fmt.Print(ClearLine)
				fmt.Print("\r")
				fmt.Printf("Downloading \"%s\" (%d of %d)", me.Type, idx, length)
>>>>>>> 68789b05
			}
		}()

	}

	for _, resource := range resourcesToDownload {
		channel <- resource
	}

	close(channel)
	wg.Wait()
	if !multiThreaded {
		fmt.Print(ClearLine)
		fmt.Print("\r")
		fmt.Printf("Downloading \"%s\"\n", me.Type)
	}
	return nil
}

func (me *Module) Discover() error {
	if shutdown.System.Stopped() {
		return nil
	}

	if me.Status.IsOneOf(ModuleStati.Downloaded, ModuleStati.Discovered, ModuleStati.Erronous) {
		return nil
	}

	if me.Descriptor == nil {
		descriptor := AllResources[me.Type]
		me.Descriptor = &descriptor
	}

	if me.Service == nil {
		me.Service = me.Descriptor.Service(me.Environment.Credentials)
	}

	var err error

	var stubs api.Stubs
	if stubs, err = me.Service.List(); err != nil {
		if strings.Contains(err.Error(), "Token is missing required scope") {
			logging.Debug.Info.Printf("[DISCOVER] [%s] Module will not get exported. Token is missing required scope.", me.Type)
			me.Status = ModuleStati.Erronous
			me.Error = err
			return nil
		}
		if strings.Contains(err.Error(), "No schema with topic identifier") {
			logging.Debug.Info.Printf("[DISCOVER] [%s] Module will not get exported. The schema doesn't exist on that environment.", me.Type)
			me.Status = ModuleStati.Erronous
			me.Error = err
			return nil
		}
		return err
	}
	stubs = stubs.Sort()
	for _, stub := range stubs {
		if stub.Name == "" {
			panic(me.Type)
		}
		res := me.Resource(stub.ID).SetName(stub.Name)
		if stub.LegacyID != nil {
			res.LegacyID = *stub.LegacyID
		}
	}
	me.Status = ModuleStati.Discovered
	hide(stubs)
	logging.Debug.Info.Printf("[DISCOVER] [%s] %d items found.", me.Type, len(stubs))
	return nil
}

type resources []resource

type resource struct {
	Module    string     `json:"module"`
	Mode      string     `json:"mode"`
	Type      string     `json:"type"`
	Name      string     `json:"name"`
	Provider  string     `json:"provider"`
	Instances []instance `json:"instances"`
}

type instance struct {
	Attributes          attrs         `json:"attributes"`
	SchemaVersion       int           `json:"schema_version"`
	SensitiveAttributes []interface{} `json:"sensitive_attributes"`
	Private             string        `json:"private"`
}
type attrs struct {
	Id string `json:"id"`
}

func (me *Module) ExecuteImportV2(fs afero.Fs) (resList resources, err error) {
	if !me.Environment.Flags.ImportStateV2 {
		return nil, nil
	}
	if me.Status.IsOneOf(ModuleStati.Imported, ModuleStati.Erronous, ModuleStati.Untouched) {
		return nil, nil
	}

	uniqueNameExists := map[string]bool{}

	resList = make(resources, 0, len(me.Resources))

	for _, res := range me.Resources {
		if !res.Status.IsOneOf(ResourceStati.PostProcessed) {
			continue
		}
		if uniqueNameExists[res.UniqueName] {
			fmt.Println("ERROR: ExecuteImportV2 Duplicate UniqueName for ", string(me.Type), res.UniqueName)
			continue
		}
		uniqueNameExists[res.UniqueName] = true

		providerSource := os.Getenv("DYNATRACE_PROVIDER_SOURCE")
		if len(providerSource) == 0 {
			providerSource = `provider["registry.terraform.io/dynatrace-oss/dynatrace"]`
		} else {
			providerSource = fmt.Sprintf(`provider["%s"]`, providerSource)
		}

		resList = append(resList, resource{
			Module: fmt.Sprintf("module.%s", me.Type.Trim()),
			Mode:   "managed",
			Type:   string(me.Type),
			Name:   res.UniqueName,
			// Provider: `provider["dynatrace.com/com/dynatrace"]`,
			Provider: providerSource,
			Instances: []instance{
				{
					Attributes: attrs{
						Id: res.ID,
					},
					SchemaVersion:       0,
					SensitiveAttributes: make([]any, 0),
					Private:             "eyJzY2hlbWFfdmVyc2lvbiI6IjAifQ==",
				},
			},
		})
	}

	me.Status = ModuleStati.Imported

	return resList, nil
}

func hide(v any) {}<|MERGE_RESOLUTION|>--- conflicted
+++ resolved
@@ -282,17 +282,6 @@
 	if !me.ContainsPostProcessedResources() {
 		return
 	}
-<<<<<<< HEAD
-
-=======
-	referencedResourceTypes := me.GetReferencedResourceTypes()
-	if len(referencedResourceTypes) == 0 {
-		return nil
-	}
-	if logToScreen {
-		fmt.Println("- " + me.Type)
-	}
->>>>>>> 68789b05
 	var variablesFile *os.File
 	if variablesFile, err = me.CreateFile("___variables___.tf"); err != nil {
 		return err
@@ -316,7 +305,9 @@
 		if len(referencedResources) == 0 {
 			return nil
 		}
-		fmt.Println("- " + me.Type)
+		if logToScreen {
+			fmt.Println("- " + me.Type)
+		}
 
 		sort.Slice(referencedResources, func(i, j int) bool {
 			if referencedResources[i].UniqueName == referencedResources[j].UniqueName {
@@ -343,7 +334,10 @@
 		if len(referencedResourceTypes) == 0 {
 			return nil
 		}
-		fmt.Println("- " + me.Type)
+
+		if logToScreen {
+			fmt.Println("- " + me.Type)
+		}
 
 		sort.Slice(referencedResourceTypes, func(i, j int) bool {
 			return referencedResourceTypes[i] < referencedResourceTypes[j]
@@ -618,26 +612,9 @@
 		}
 	}
 
-<<<<<<< HEAD
 	resourcesToDownload := []*Resource{}
 
 	if len(keys) == 0 {
-=======
-	const ClearLine = "\033[2K"
-	if len(keys) == 0 {
-		length := len(me.Resources)
-		if multiThreaded {
-			fmt.Printf("Downloading \"%s\"\n", me.Type)
-		} else {
-			fmt.Printf("Downloading \"%s\" (0 of %d)", me.Type, length)
-		}
-		idx := 0
-		var wg sync.WaitGroup
-		wg.Add(len(me.Resources))
-		if len(me.Resources) > 0 {
-			logging.Debug.Info.Printf("[DOWNLOAD] [%s]", me.Type)
-		}
->>>>>>> 68789b05
 		for _, resource := range me.Resources {
 			resourcesToDownload = append(resourcesToDownload, resource)
 		}
@@ -669,7 +646,6 @@
 	}
 	idx := 0
 	var wg sync.WaitGroup
-<<<<<<< HEAD
 	itemCount := len(resourcesToDownload)
 	channel := make(chan *Resource, itemCount)
 	mutex := sync.Mutex{}
@@ -718,31 +694,14 @@
 					wg.Done()
 					return err
 				}
-=======
-	wg.Add(len(resourcesToDownload))
+			}
+		}()
+
+	}
+
 	if len(resourcesToDownload) > 0 {
 		logging.Debug.Info.Printf("[DOWNLOAD] [%s]", me.Type)
 	}
-	for _, resource := range resourcesToDownload {
-		go func(resource *Resource) error {
-			defer wg.Done()
-			if shutdown.System.Stopped() {
-				return nil
-			}
-			if err := resource.Download(); err != nil {
-				return err
-			}
-			idx++
-			if !multiThreaded {
-				fmt.Print(ClearLine)
-				fmt.Print("\r")
-				fmt.Printf("Downloading \"%s\" (%d of %d)", me.Type, idx, length)
->>>>>>> 68789b05
-			}
-		}()
-
-	}
-
 	for _, resource := range resourcesToDownload {
 		channel <- resource
 	}
