/**
* @license
* Copyright 2020 Dynatrace LLC
*
* Licensed under the Apache License, Version 2.0 (the "License");
* you may not use this file except in compliance with the License.
* You may obtain a copy of the License at
*
*     http://www.apache.org/licenses/LICENSE-2.0
*
* Unless required by applicable law or agreed to in writing, software
* distributed under the License is distributed on an "AS IS" BASIS,
* WITHOUT WARRANTIES OR CONDITIONS OF ANY KIND, either express or implied.
* See the License for the specific language governing permissions and
* limitations under the License.
 */

package export

import (
	"fmt"
	"os"
	"regexp"
	"strings"
)

// To allow -target to work with dependencies at an atomic level
var ATOMIC_DEPENDENCIES = os.Getenv("DYNATRACE_ATOMIC_DEPENDENCIES") == "true"

type Dependency interface {
	Replace(environment *Environment, s string, replacingIn ResourceType, resourceId string) (string, []any)
	ResourceType() ResourceType
	DataSourceType() DataSourceType
	IsParent() bool
}

func Coalesce(d Dependency) Dependency {
	switch dep := d.(type) {
	case *entityds:
		return &entityds{Type: dep.Type, Pattern: dep.Pattern, Coalesce: true}
	}
	return d
}

var Dependencies = struct {
	ManagementZone       Dependency
	DashboardLinkID      func(parent bool) Dependency
	HyperLinkDashboardID func() Dependency
	LegacyID             func(resourceType ResourceType) Dependency
	ID                   func(resourceType ResourceType) Dependency
<<<<<<< HEAD
	ResourceID           func(resourceType ResourceType, parent bool) Dependency
=======
	QuotedID             func(resourceType ResourceType) Dependency
	ResourceID           func(resourceType ResourceType) Dependency
>>>>>>> 1e10a5ab
	ServiceMethod        Dependency
	Service              Dependency
	HostGroup            Dependency
	Host                 Dependency
	Disk                 Dependency
	ProcessGroup         Dependency
	ProcessGroupInstance Dependency
	RequestAttribute     Dependency
	// CustomApplication    Dependency
	// MobileApplication       Dependency
	DeviceApplicationMethod Dependency
	// Application               Dependency
	ApplicationMethod Dependency
	// SyntheticTest             Dependency
	// HttpCheck                 Dependency
	K8sCluster                Dependency
	CloudApplicationNamespace Dependency
	EnvironmentActiveGate     Dependency
	Tenant                    Dependency
}{
	ManagementZone:       &mgmzdep{ResourceTypes.ManagementZoneV2},
	DashboardLinkID:      func(parent bool) Dependency { return &dashlinkdep{ResourceTypes.JSONDashboardBase, parent} },
	HyperLinkDashboardID: func() Dependency { return &dashdep{ResourceTypes.JSONDashboardBase, false} },
	LegacyID:             func(resourceType ResourceType) Dependency { return &legacyID{resourceType} },
<<<<<<< HEAD
	ID:                   func(resourceType ResourceType) Dependency { return &iddep{resourceType} },
	ResourceID:           func(resourceType ResourceType, parent bool) Dependency { return &resourceIDDep{resourceType, parent} },
=======
	ID:                   func(resourceType ResourceType) Dependency { return &iddep{resourceType: resourceType, quoted: false} },
	QuotedID:             func(resourceType ResourceType) Dependency { return &iddep{resourceType: resourceType, quoted: true} },
	ResourceID:           func(resourceType ResourceType) Dependency { return &resourceIDDep{resourceType} },
>>>>>>> 1e10a5ab
	ServiceMethod:        &entityds{"SERVICE_METHOD", "SERVICE_METHOD-[A-Z0-9]{16}", false},
	Service:              &entityds{"SERVICE", "SERVICE-[A-Z0-9]{16}", false},
	HostGroup:            &entityds{"HOST_GROUP", "HOST_GROUP-[A-Z0-9]{16}", false},
	Host:                 &entityds{"HOST", "HOST-[A-Z0-9]{16}", false},
	Disk:                 &entityds{"DISK", "DISK-[A-Z0-9]{16}", false},
	ProcessGroup:         &entityds{"PROCESS_GROUP", "PROCESS_GROUP-[A-Z0-9]{16}", false},
	ProcessGroupInstance: &entityds{"PROCESS_GROUP_INSTANCE", "PROCESS_GROUP_INSTANCE-[A-Z0-9]{16}", false},
	RequestAttribute:     &reqAttName{ResourceTypes.RequestAttribute},
	// CustomApplication:    &entityds{"CUSTOM_APPLICATION", "CUSTOM_APPLICATION-[A-Z0-9]{16}", false},
	// MobileApplication:       &entityds{"MOBILE_APPLICATION", "MOBILE_APPLICATION-[A-Z0-9]{16}", false},
	DeviceApplicationMethod: &entityds{"DEVICE_APPLICATION_METHOD", "DEVICE_APPLICATION_METHOD-[A-Z0-9]{16}", false},
	// Application:               &entityds{"APPLICATION", "APPLICATION-[A-Z0-9]{16}", false},
	ApplicationMethod: &entityds{"APPLICATION_METHOD", "APPLICATION_METHOD-[A-Z0-9]{16}", false},
	// SyntheticTest:             &entityds{"SYNTHETIC_TEST", "SYNTHETIC_TEST-[A-Z0-9]{16}", false},
	// HttpCheck:                 &entityds{"HTTP_CHECK", "HTTP_CHECK-[A-Z0-9]{16}", false},
	K8sCluster:                &entityds{"KUBERNETES_CLUSTER", "KUBERNETES_CLUSTER-[A-Z0-9]{16}", false},
	CloudApplicationNamespace: &entityds{"CLOUD_APPLICATION_NAMESPACE", "CLOUD_APPLICATION_NAMESPACE-[A-Z0-9]{16}", false},
	EnvironmentActiveGate:     &entityds{"ENVIRONMENT_ACTIVE_GATE", "ENVIRONMENT_ACTIVE_GATE-[A-Z0-9]{16}", false},
	Tenant:                    &tenantds{},
}

type mgmzdep struct {
	resourceType ResourceType
}

func (me *mgmzdep) IsParent() bool {
	return false
}

func (me *mgmzdep) ResourceType() ResourceType {
	return me.resourceType
}

func (me *mgmzdep) DataSourceType() DataSourceType {
	return ""
}

func (me *mgmzdep) Replace(environment *Environment, s string, replacingIn ResourceType, resourceId string) (string, []any) {
	var replacePattern string
	if ATOMIC_DEPENDENCIES {
		replacePattern = "${var.%s_%s.value.name}"
	} else {
		replacePattern = "${var.%s.%s.name}"
	}
	if environment.Flags.Flat {
		replacePattern = "${%s.%s.name}"
	}
	resources := []any{}
	for _, resource := range environment.Module(me.resourceType).Resources {
		if resource.Status.IsOneOf(ResourceStati.Erronous, ResourceStati.Excluded) {
			continue
		}
		found := false
		resOrDsType := func() string {
			return string(me.resourceType)
		}

		if resource.IsReferencedAsDataSource() {
			resOrDsType = func() string {
				return string(me.resourceType.AsDataSource())
			}
			replacePattern = "${data.%s.%s.name}"
			if environment.Flags.Flat {
				replacePattern = "${data.%s.%s.name}"
			}
		} else {
			if ATOMIC_DEPENDENCIES {
				replacePattern = "${var.%s_%s.value.name}"
			} else {
				replacePattern = "${var.%s.%s.name}"
			}
			if environment.Flags.Flat {
				replacePattern = "${%s.%s.name}"
			}
		}

		escaped := regexp.QuoteMeta(resource.Name)

		m1 := regexp.MustCompile(fmt.Sprintf(`"managementZone": {([\S\s]*)"name":(.*)"%s"([\S\s]*)}`, escaped))
		replaced := m1.ReplaceAllString(s, fmt.Sprintf(`"managementZone": {$1"name":$2"%s"$3}`, fmt.Sprintf(replacePattern, resOrDsType(), resource.UniqueName)))
		if replaced != s {
			s = replaced
			found = true
		}
		m1 = regexp.MustCompile(fmt.Sprintf(`management_zones\s+= \[(.*)\"%s\"(.*)\]`, escaped))
		replaced = m1.ReplaceAllString(replaced, fmt.Sprintf(`management_zones = [ $1"%s"$2 ]`, fmt.Sprintf(replacePattern, resOrDsType(), resource.UniqueName)))
		if replaced != s {
			s = replaced
			found = true
		}
		m1 = regexp.MustCompile(fmt.Sprintf(`mzName\((.*)"%s"(.*)\)`, escaped))
		replaced = m1.ReplaceAllString(replaced, fmt.Sprintf(`mzName($1"%s"$2)`, fmt.Sprintf(replacePattern, resOrDsType(), resource.UniqueName)))
		if replaced != s {
			s = replaced
			found = true
		}
		if found {
			resources = append(resources, resource)
		}
	}
	return s, resources
}

type dashlinkdep struct {
	resourceType ResourceType
	parent       bool
}

func (me *dashlinkdep) IsParent() bool {
	return me.parent
}

func (me *dashlinkdep) ResourceType() ResourceType {
	return me.resourceType
}

func (me *dashlinkdep) DataSourceType() DataSourceType {
	return ""
}

func (me *dashlinkdep) Replace(environment *Environment, s string, replacingIn ResourceType, resourceId string) (string, []any) {
	replacePattern := "${%s.%s.id}"
	resources := []any{}

	resourcesMap := map[string]*Resource{}

	resource, found := environment.Module(me.resourceType).Resources[resourceId]
	if found {
		resourcesMap[resourceId] = resource
	} else {
		return s, resources
	}

	for id, resource := range resourcesMap {
		resOrDsType := func() string {
			return string(me.resourceType)
		}
		if resource.Type == replacingIn {
			replacePattern = "${%s.%s.id}"
		} else {
			if resource.IsReferencedAsDataSource() {
				resOrDsType = func() string {
					return string(me.resourceType.AsDataSource())
				}
				replacePattern = "${data.%s.%s.id}"
				if environment.Flags.Flat {
					replacePattern = "${data.%s.%s.id}"
				}
			} else {
				replacePattern = "${%s.%s.id}"
				if environment.Flags.Flat {
					replacePattern = "${%s.%s.id}"
				}
			}
		}
		found := false

		escaped := regexp.QuoteMeta(id)

		m1 := regexp.MustCompile(fmt.Sprintf(`link_id(.*)=(.*)"%s"`, escaped))
		replaced := m1.ReplaceAllString(s, fmt.Sprintf("link_id$1=$2\"%s\"", fmt.Sprintf(replacePattern, resOrDsType(), resource.UniqueName)))
		if replaced != s {
			s = replaced
			found = true
		}
		if found {
			resources = append(resources, resource)
		}
	}
	return s, resources
}

type dashdep struct {
	resourceType ResourceType
	parent       bool
}

func (me *dashdep) IsParent() bool {
	return me.parent
}

func (me *dashdep) ResourceType() ResourceType {
	return me.resourceType
}

func (me *dashdep) DataSourceType() DataSourceType {
	return ""
}

var dashboardHyperLinkIdRegex = regexp.MustCompile(`#dashboard;[^)]*id=([^${;)-]+-[^;)-]+-[^;)-]+-[^;)-]+-[^-;)]+)`)

func (me *dashdep) Replace(environment *Environment, s string, replacingIn ResourceType, resourceId string) (string, []any) {
	resources := []any{}

	resourcesMap := map[string]*Resource{}

	matches := dashboardHyperLinkIdRegex.FindAllStringSubmatch(s, -1)

	for _, match := range matches {
		dashId := match[1]
		resource, found := environment.Module(me.resourceType).Resources[dashId]
		if found {
			resourcesMap[dashId] = resource
		} else {
			return s, resources
		}
	}

	childDescriptor := environment.Module(replacingIn).Descriptor
	isParent := !environment.ChildResourceOverride && childDescriptor.Parent != nil && string(*childDescriptor.Parent) == string(me.resourceType)

	var replacePattern string
	if ATOMIC_DEPENDENCIES {
		replacePattern = "${var.%s_%s.value.id}"
	} else {
		replacePattern = "${var.%s.%s.id}"
	}

	if environment.Flags.Flat || isParent {
		replacePattern = "${%s.%s.id}"
	}

	for id, resource := range resourcesMap {
		resOrDsType := func() string {
			return string(me.resourceType)
		}
		if resource.Type == replacingIn {
			replacePattern = "${%s.%s.id}"
		} else {
			if resource.IsReferencedAsDataSource() {
				resOrDsType = func() string {
					return string(me.resourceType.AsDataSource())
				}
				replacePattern = "${data.%s.%s.id}"
				if environment.Flags.Flat {
					replacePattern = "${data.%s.%s.id}"
				}
			} else {
				if ATOMIC_DEPENDENCIES {
					replacePattern = "${var.%s_%s.value.id}"
				} else {
					replacePattern = "${var.%s.%s.id}"
				}
				if environment.Flags.Flat || isParent {
					replacePattern = "${%s.%s.id}"
				}
			}
		}
		found := false
		if strings.Contains(s, id) {
			s = strings.ReplaceAll(s, id, fmt.Sprintf(replacePattern, resOrDsType(), resource.UniqueName))
			found = true
		}
		if found {
			resources = append(resources, resource)
		}
	}
	return s, resources
}

type legacyID struct {
	resourceType ResourceType
}

func (me *legacyID) IsParent() bool {
	return false
}

func (me *legacyID) ResourceType() ResourceType {
	return me.resourceType
}

func (me *legacyID) DataSourceType() DataSourceType {
	return ""
}

func (me *legacyID) Replace(environment *Environment, s string, replacingIn ResourceType, resourceId string) (string, []any) {
	var replacePattern string
	if ATOMIC_DEPENDENCIES {
		replacePattern = "${var.%s_%s.value.legacy_id}"
	} else {
		replacePattern = "${var.%s.%s.legacy_id}"
	}

	if environment.Flags.Flat {
		replacePattern = "${%s.%s.legacy_id}"
	}
	resources := []any{}
	for _, resource := range environment.Module(me.resourceType).Resources {
		resOrDsType := func() string {
			return string(me.resourceType)
		}
		if resource.IsReferencedAsDataSource() {
			resOrDsType = func() string {
				return string(me.resourceType.AsDataSource())
			}
			replacePattern = "${data.%s.%s.legacy_id}"
			if environment.Flags.Flat {
				replacePattern = "${data.%s.%s.legacy_id}"
			}
		} else {
			if ATOMIC_DEPENDENCIES {
				replacePattern = "${var.%s_%s.value.legacy_id}"
			} else {
				replacePattern = "${var.%s.%s.legacy_id}"
			}
			if environment.Flags.Flat {
				replacePattern = "${%s.%s.legacy_id}"
			}
		}
		if len(resource.LegacyID) > 0 {
			found := false
			if strings.Contains(s, resource.LegacyID) {
				s = strings.ReplaceAll(s, resource.LegacyID, fmt.Sprintf(replacePattern, resOrDsType(), resource.UniqueName))
				found = true
			}
			if found {
				resources = append(resources, resource)
			}
		}
	}
	return s, resources
}

type iddep struct {
	resourceType ResourceType
	quoted       bool
}

func (me *iddep) IsParent() bool {
	return false
}

func (me *iddep) ResourceType() ResourceType {
	return me.resourceType
}

func (me *iddep) DataSourceType() DataSourceType {
	return ""
}

func (me *iddep) Replace(environment *Environment, s string, replacingIn ResourceType, resourceId string) (string, []any) {
	childDescriptor := environment.Module(replacingIn).Descriptor
	isParent := !environment.ChildResourceOverride && childDescriptor.Parent != nil && string(*childDescriptor.Parent) == string(me.resourceType)

	var replacePattern string
	if ATOMIC_DEPENDENCIES {
		replacePattern = "${var.%s_%s.value.id}"
	} else {
		replacePattern = "${var.%s.%s.id}"
	}
	if environment.Flags.Flat || isParent {
		replacePattern = "${%s.%s.id}"
	}
	resources := []any{}
	for id, resource := range environment.Module(me.resourceType).Resources {
		resOrDsType := func() string {
			return string(me.resourceType)
		}
		if resource.Type == replacingIn {
			replacePattern = "${%s.%s.id}"
		} else {
			if resource.IsReferencedAsDataSource() {
				resOrDsType = func() string {
					return string(me.resourceType.AsDataSource())
				}
				replacePattern = "${data.%s.%s.id}"
				if environment.Flags.Flat {
					replacePattern = "${data.%s.%s.id}"
				}
			} else {
				if ATOMIC_DEPENDENCIES {
					replacePattern = "${var.%s_%s.value.id}"
				} else {
					replacePattern = "${var.%s.%s.id}"
				}
				if environment.Flags.Flat || isParent {
					replacePattern = "${%s.%s.id}"
				}
			}
		}
		found := false
		if me.quoted {
			quotedID := "\"" + id + "\""
			quotedReplacePattern := "\"" + replacePattern + "\""
			if strings.Contains(s, quotedID) {
				s = strings.ReplaceAll(s, quotedID, fmt.Sprintf(quotedReplacePattern, resOrDsType(), resource.UniqueName))
				found = true
			}
		} else {
			if strings.Contains(s, id) {
				s = strings.ReplaceAll(s, id, fmt.Sprintf(replacePattern, resOrDsType(), resource.UniqueName))
				found = true
			}
		}
		if found {
			resources = append(resources, resource)
		}
	}
	return s, resources
}

type resourceIDDep struct {
	resourceType ResourceType
	parent       bool
}

func (me *resourceIDDep) IsParent() bool {
	return me.parent
}

func (me *resourceIDDep) ResourceType() ResourceType {
	return me.resourceType
}

func (me *resourceIDDep) DataSourceType() DataSourceType {
	return ""
}

func (me *resourceIDDep) Replace(environment *Environment, s string, replacingIn ResourceType, resourceId string) (string, []any) {
	replacePattern := "${%s.%s.id}"
	resources := []any{}

	resourcesMap := map[string]*Resource{}

	resource, found := environment.Module(me.resourceType).Resources[resourceId]
	if found {
		resourcesMap[resourceId] = resource
	} else {
		return s, resources
	}

	for id, resource := range resourcesMap {
		resOrDsType := func() string {
			return string(me.resourceType)
		}
		if resource.Type == replacingIn {
			replacePattern = "${%s.%s.id}"
		} else {
			if resource.IsReferencedAsDataSource() {
				resOrDsType = func() string {
					return string(me.resourceType.AsDataSource())
				}
				replacePattern = "${data.%s.%s.id}"
				if environment.Flags.Flat {
					replacePattern = "${data.%s.%s.id}"
				}
			} else {
				replacePattern = "${%s.%s.id}"
				if environment.Flags.Flat {
					replacePattern = "${%s.%s.id}"
				}
			}
		}
		found := false
		if strings.Contains(s, id) {
			s = strings.ReplaceAll(s, id, fmt.Sprintf(replacePattern, resOrDsType(), resource.UniqueName))
			found = true
		}
		if found {

			resources = append(resources, resource)
		}
	}
	return s, resources
}

type tenantds struct {
}

func (me *tenantds) IsParent() bool {
	return false
}

func (me *tenantds) ResourceType() ResourceType {
	return ""
}

func (me *tenantds) DataSourceType() DataSourceType {
	return ""
}

func (me *tenantds) Replace(environment *Environment, s string, replacingIn ResourceType, resourceId string) (string, []any) {
	tenantID := environment.TenantID()
	if len(tenantID) == 0 {
		return s, []any{}
	}
	// when running on HTTP Cache no data sources should get replaced
	// The IDs of these entities are guaranteed to match existing ones
	if len(os.Getenv("DYNATRACE_MIGRATION_CACHE_FOLDER")) > 0 {
		return s, []any{}
	}
	if !strings.Contains(s, tenantID) {
		return s, []any{}
	}
	environment.Module(replacingIn).DataSource("tenant")
	s = strings.ReplaceAll(s, tenantID, "${data.dynatrace_tenant.tenant.id}")
	return s, []any{true}
}

type entityds struct {
	Type     string
	Pattern  string
	Coalesce bool
}

func (me *entityds) IsParent() bool {
	return false
}

func (me *entityds) ResourceType() ResourceType {
	return ""
}

func (me *entityds) DataSourceType() DataSourceType {
	return ""
}

func (me *entityds) Replace(environment *Environment, s string, replacingIn ResourceType, resourceId string) (string, []any) {
	// when running on HTTP Cache no data sources should get replaced
	// The IDs of these entities are guaranteed to match existing ones
	if len(os.Getenv("DYNATRACE_MIGRATION_CACHE_FOLDER")) > 0 {
		return s, []any{}
	}
	if environment.Flags.FlagMigrationOutput {
		return s, []any{}
	}
	found := false
	m1 := regexp.MustCompile(me.Pattern)
	s = m1.ReplaceAllStringFunc(s, func(id string) string {
		dataSource := environment.Module(replacingIn).DataSource(id)
		if dataSource == nil {
			return s
		}
		found = true
		if me.Coalesce {
			return fmt.Sprintf(`${coalesce(data.dynatrace_entity.%s.id, "%s-0000000000000000")}`, dataSource.ID, me.Type)
		}
		return fmt.Sprintf("${data.dynatrace_entity.%s.id}", dataSource.ID)
	})
	if found {
		return s, []any{found}
	} else {
		return s, []any{}
	}
}

type reqAttName struct {
	resourceType ResourceType
}

func (me *reqAttName) IsParent() bool {
	return false
}

func (me *reqAttName) ResourceType() ResourceType {
	return me.resourceType
}

func (me *reqAttName) DataSourceType() DataSourceType {
	return ""
}

func (me *reqAttName) Replace(environment *Environment, s string, replacingIn ResourceType, resourceId string) (string, []any) {
	var replacePattern string
	if ATOMIC_DEPENDENCIES {
		replacePattern = "${var.%s_%s.value.name}"
	} else {
		replacePattern = "${var.%s.%s.name}"
	}
	if environment.Flags.Flat {
		replacePattern = "${%s.%s.name}"
	}
	resources := []any{}
	for _, resource := range environment.Module(me.resourceType).Resources {
		resOrDsType := func() string {
			return string(me.resourceType)
		}
		if resource.Type == replacingIn {
			replacePattern = "${%s.%s.name}"
		} else {
			if resource.IsReferencedAsDataSource() {
				resOrDsType = func() string {
					return string(me.resourceType.AsDataSource())
				}
				replacePattern = "${data.%s.%s.name}"
				if environment.Flags.Flat {
					replacePattern = "${data.%s.%s.name}"
				}
			} else {
				if ATOMIC_DEPENDENCIES {
					replacePattern = "${var.%s_%s.value.name}"
				} else {
					replacePattern = "${var.%s.%s.name}"
				}
				if environment.Flags.Flat {
					replacePattern = "${%s.%s.name}"
				}
			}
		}
		found := false

		escaped := regexp.QuoteMeta(resource.Name)

		m1 := regexp.MustCompile(fmt.Sprintf("request_attribute(.*)=(.*)\"%s\"", escaped))
		replaced := m1.ReplaceAllString(s, fmt.Sprintf("request_attribute$1=$2\"%s\"", fmt.Sprintf(replacePattern, resOrDsType(), resource.UniqueName)))
		if replaced != s {
			s = replaced
			found = true
		}
		m1 = regexp.MustCompile(fmt.Sprintf("{RequestAttribute:%s}", escaped))
		replaced = m1.ReplaceAllString(s, fmt.Sprintf("{RequestAttribute:%s}", fmt.Sprintf(replacePattern, resOrDsType(), resource.UniqueName)))
		if replaced != s {
			s = replaced
			found = true
		}
		if found {
			resources = append(resources, resource)
		}
	}
	return s, resources
}<|MERGE_RESOLUTION|>--- conflicted
+++ resolved
@@ -48,12 +48,8 @@
 	HyperLinkDashboardID func() Dependency
 	LegacyID             func(resourceType ResourceType) Dependency
 	ID                   func(resourceType ResourceType) Dependency
-<<<<<<< HEAD
+	QuotedID             func(resourceType ResourceType) Dependency
 	ResourceID           func(resourceType ResourceType, parent bool) Dependency
-=======
-	QuotedID             func(resourceType ResourceType) Dependency
-	ResourceID           func(resourceType ResourceType) Dependency
->>>>>>> 1e10a5ab
 	ServiceMethod        Dependency
 	Service              Dependency
 	HostGroup            Dependency
@@ -78,14 +74,9 @@
 	DashboardLinkID:      func(parent bool) Dependency { return &dashlinkdep{ResourceTypes.JSONDashboardBase, parent} },
 	HyperLinkDashboardID: func() Dependency { return &dashdep{ResourceTypes.JSONDashboardBase, false} },
 	LegacyID:             func(resourceType ResourceType) Dependency { return &legacyID{resourceType} },
-<<<<<<< HEAD
-	ID:                   func(resourceType ResourceType) Dependency { return &iddep{resourceType} },
-	ResourceID:           func(resourceType ResourceType, parent bool) Dependency { return &resourceIDDep{resourceType, parent} },
-=======
 	ID:                   func(resourceType ResourceType) Dependency { return &iddep{resourceType: resourceType, quoted: false} },
 	QuotedID:             func(resourceType ResourceType) Dependency { return &iddep{resourceType: resourceType, quoted: true} },
-	ResourceID:           func(resourceType ResourceType) Dependency { return &resourceIDDep{resourceType} },
->>>>>>> 1e10a5ab
+	ResourceID:           func(resourceType ResourceType, parent bool) Dependency { return &resourceIDDep{resourceType, parent} },
 	ServiceMethod:        &entityds{"SERVICE_METHOD", "SERVICE_METHOD-[A-Z0-9]{16}", false},
 	Service:              &entityds{"SERVICE", "SERVICE-[A-Z0-9]{16}", false},
 	HostGroup:            &entityds{"HOST_GROUP", "HOST_GROUP-[A-Z0-9]{16}", false},
