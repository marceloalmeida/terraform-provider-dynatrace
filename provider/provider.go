--- conflicted
+++ resolved
@@ -513,13 +513,10 @@
 			"dynatrace_managed_network_zones":              networkzones.Resource(),
 			"dynatrace_hub_extension_config":               resources.NewGeneric(export.ResourceTypes.HubExtensionConfig).Resource(),
 			"dynatrace_hub_extension_active_version":       resources.NewGeneric(export.ResourceTypes.HubActiveExtensionVersion).Resource(),
-<<<<<<< HEAD
 			"dynatrace_document":                           resources.NewGeneric(export.ResourceTypes.Documents).Resource(),
 			"dynatrace_direct_shares":                      resources.NewGeneric(export.ResourceTypes.DirectShares).Resource(),
-=======
 			"dynatrace_db_app_feature_flags":               resources.NewGeneric(export.ResourceTypes.DatabaseAppFeatureFlags).Resource(),
 			"dynatrace_infraops_app_feature_flags":         resources.NewGeneric(export.ResourceTypes.InfraOpsAppFeatureFlags).Resource(),
->>>>>>> b61eb7ca
 		},
 		ConfigureContextFunc: config.ProviderConfigure,
 	}
