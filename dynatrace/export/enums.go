/**
* @license
* Copyright 2020 Dynatrace LLC
*
* Licensed under the Apache License, Version 2.0 (the "License");
* you may not use this file except in compliance with the License.
* You may obtain a copy of the License at
*
*     http://www.apache.org/licenses/LICENSE-2.0
*
* Unless required by applicable law or agreed to in writing, software
* distributed under the License is distributed on an "AS IS" BASIS,
* WITHOUT WARRANTIES OR CONDITIONS OF ANY KIND, either express or implied.
* See the License for the specific language governing permissions and
* limitations under the License.
 */

package export

import "strings"

type ResourceType string

func (me ResourceType) Trim() string {
	return strings.TrimPrefix(string(me), "dynatrace_")
}

func (me ResourceType) AsDataSource() string {
	switch me {
	case ResourceTypes.ManagementZoneV2:
		return "dynatrace_management_zone"
	case ResourceTypes.ManagementZone:
		return "dynatrace_management_zone"
	case ResourceTypes.AlertingProfile:
		return "dynatrace_alerting_profile"
	case ResourceTypes.Alerting:
		return "dynatrace_alerting_profile"
	case ResourceTypes.RequestAttribute:
		return "dynatrace_request_attribute"
	case ResourceTypes.WebApplication:
		return "dynatrace_application"
	case ResourceTypes.MobileApplication:
		return "dynatrace_mobile_application"
	case ResourceTypes.RequestNaming:
		return "dynatrace_request_naming"
	case ResourceTypes.Dashboard:
		return "dynatrace_dashboard"
	case ResourceTypes.JSONDashboard:
		return "dynatrace_dashboard"
	case ResourceTypes.SLO:
		return "dynatrace_slo"
	case ResourceTypes.CalculatedServiceMetric:
		return "dynatrace_calculated_service_metric"
	case ResourceTypes.HTTPMonitor:
		return "dynatrace_entity"
	case ResourceTypes.BrowserMonitor:
		return "dynatrace_entity"
	case ResourceTypes.SyntheticLocation:
		return "dynatrace_entity"
	case ResourceTypes.Credentials:
		return "dynatrace_credentials"
	case ResourceTypes.FailureDetectionParameters:
		return "dynatrace_failure_detection_parameters"
	case ResourceTypes.UpdateWindows:
		return "dynatrace_update_windows"
	case ResourceTypes.AWSCredentials:
		return "dynatrace_aws_credentials"
	case ResourceTypes.AzureCredentials:
		return "dynatrace_azure_credentials"
	case ResourceTypes.IAMGroup:
		return "dynatrace_iam_group"
	case ResourceTypes.AppSecVulnerabilityAlerting:
		return "dynatrace_vulnerability_alerting"
	case ResourceTypes.AppSecAttackAlerting:
		return "dynatrace_attack_alerting"
	}
	return ""
}

var ResourceTypes = struct {
	AutoTag                             ResourceType
	AutoTagV2                           ResourceType
	CustomService                       ResourceType
	RequestAttribute                    ResourceType
	ApplicationAnomalies                ResourceType
	DatabaseAnomalies                   ResourceType
	DiskEventAnomalies                  ResourceType
	HostAnomalies                       ResourceType
	ServiceAnomalies                    ResourceType
	CustomAnomalies                     ResourceType
	WebApplication                      ResourceType
	MobileApplication                   ResourceType
	MaintenanceWindow                   ResourceType
	ManagementZone                      ResourceType
	SLO                                 ResourceType
	SLOV2                               ResourceType
	SpanAttribute                       ResourceType
	SpanCaptureRule                     ResourceType
	SpanContextPropagation              ResourceType
	SpanEntryPoint                      ResourceType
	ResourceAttributes                  ResourceType
	JiraNotification                    ResourceType
	WebHookNotification                 ResourceType
	AnsibleTowerNotification            ResourceType
	EmailNotification                   ResourceType
	OpsGenieNotification                ResourceType
	PagerDutyNotification               ResourceType
	ServiceNowNotification              ResourceType
	SlackNotification                   ResourceType
	TrelloNotification                  ResourceType
	VictorOpsNotification               ResourceType
	XMattersNotification                ResourceType
	Alerting                            ResourceType
	FrequentIssues                      ResourceType
	MetricEvents                        ResourceType
	IBMMQFilters                        ResourceType
	IMSBridge                           ResourceType
	QueueManager                        ResourceType
	KeyRequests                         ResourceType
	Maintenance                         ResourceType
	ManagementZoneV2                    ResourceType
	NetworkZones                        ResourceType
	AWSCredentials                      ResourceType
	AWSService                          ResourceType
	AzureCredentials                    ResourceType
	AzureService                        ResourceType
	CloudFoundryCredentials             ResourceType
	KubernetesCredentials               ResourceType
	Credentials                         ResourceType
	Dashboard                           ResourceType
	JSONDashboard                       ResourceType
	CalculatedServiceMetric             ResourceType
	CalculatedWebMetric                 ResourceType
	CalculatedMobileMetric              ResourceType
	CalculatedSyntheticMetric           ResourceType
	HostNaming                          ResourceType
	ProcessGroupNaming                  ResourceType
	ServiceNaming                       ResourceType
	NetworkZone                         ResourceType
	RequestNaming                       ResourceType
	BrowserMonitor                      ResourceType
	HTTPMonitor                         ResourceType
	DashboardSharing                    ResourceType
	ApplicationDetection                ResourceType
	ApplicationErrorRules               ResourceType
	ApplicationDataPrivacy              ResourceType
	SyntheticLocation                   ResourceType
	Notification                        ResourceType
	QueueSharingGroups                  ResourceType
	AlertingProfile                     ResourceType
	RequestNamings                      ResourceType
	IAMUser                             ResourceType
	IAMGroup                            ResourceType
	IAMPermission                       ResourceType
	IAMPolicy                           ResourceType
	IAMPolicyBindings                   ResourceType
	IAMPolicyBindingsV2                 ResourceType
	ProcessGroupAnomalies               ResourceType
	DDUPool                             ResourceType
	ProcessGroupAlerting                ResourceType
	ServiceAnomaliesV2                  ResourceType
	DatabaseAnomaliesV2                 ResourceType
	ProcessMonitoringRule               ResourceType
	DiskAnomaliesV2                     ResourceType
	DiskSpecificAnomaliesV2             ResourceType
	HostAnomaliesV2                     ResourceType
	CustomAppAnomalies                  ResourceType
	CustomAppCrashRate                  ResourceType
	ProcessMonitoring                   ResourceType
	ProcessAvailability                 ResourceType
	AdvancedProcessGroupDetectionRule   ResourceType
	MobileAppAnomalies                  ResourceType
	MobileAppCrashRate                  ResourceType
	WebAppAnomalies                     ResourceType
	MutedRequests                       ResourceType
	ConnectivityAlerts                  ResourceType
	DeclarativeGrouping                 ResourceType
	HostMonitoring                      ResourceType
	HostProcessGroupMonitoring          ResourceType
	RUMIPLocations                      ResourceType
	CustomAppEnablement                 ResourceType
	MobileAppEnablement                 ResourceType
	WebAppEnablement                    ResourceType
	RUMProcessGroup                     ResourceType
	RUMProviderBreakdown                ResourceType
	UserExperienceScore                 ResourceType
	WebAppResourceCleanup               ResourceType
	UpdateWindows                       ResourceType
	ProcessGroupDetectionFlags          ResourceType
	ProcessGroupMonitoring              ResourceType
	ProcessGroupSimpleDetection         ResourceType
	LogMetrics                          ResourceType
	BrowserMonitorPerformanceThresholds ResourceType
	HttpMonitorPerformanceThresholds    ResourceType
	HttpMonitorCookies                  ResourceType
	SessionReplayWebPrivacy             ResourceType
	SessionReplayResourceCapture        ResourceType
	UsabilityAnalytics                  ResourceType
	SyntheticAvailability               ResourceType
	BrowserMonitorOutageHandling        ResourceType
	HttpMonitorOutageHandling           ResourceType
	CloudAppWorkloadDetection           ResourceType
	MainframeTransactionMonitoring      ResourceType
	MonitoredTechnologiesApache         ResourceType
	MonitoredTechnologiesDotNet         ResourceType
	MonitoredTechnologiesGo             ResourceType
	MonitoredTechnologiesIIS            ResourceType
	MonitoredTechnologiesJava           ResourceType
	MonitoredTechnologiesNGINX          ResourceType
	MonitoredTechnologiesNodeJS         ResourceType
	MonitoredTechnologiesOpenTracing    ResourceType
	MonitoredTechnologiesPHP            ResourceType
	MonitoredTechnologiesVarnish        ResourceType
	MonitoredTechnologiesWSMB           ResourceType
	ProcessVisibility                   ResourceType
	RUMHostHeaders                      ResourceType
	RUMIPDetermination                  ResourceType
	MobileAppRequestErrors              ResourceType
	TransactionStartFilters             ResourceType
	OneAgentFeatures                    ResourceType
	RUMOverloadPrevention               ResourceType
	RUMAdvancedCorrelation              ResourceType
	WebAppBeaconOrigins                 ResourceType
	WebAppResourceTypes                 ResourceType
	GenericTypes                        ResourceType
	GenericRelationships                ResourceType
	SLONormalization                    ResourceType
	DataPrivacy                         ResourceType
	ServiceFailure                      ResourceType
	ServiceHTTPFailure                  ResourceType
	DiskOptions                         ResourceType
	OSServices                          ResourceType
	ExtensionExecutionController        ResourceType
	NetTracerTraffic                    ResourceType
	AIXExtension                        ResourceType
	MetricMetadata                      ResourceType
	MetricQuery                         ResourceType
	ActiveGateToken                     ResourceType
	AGToken                             ResourceType
	AuditLog                            ResourceType
	K8sClusterAnomalies                 ResourceType
	K8sNamespaceAnomalies               ResourceType
	K8sNodeAnomalies                    ResourceType
	K8sWorkloadAnomalies                ResourceType
	ContainerBuiltinRule                ResourceType
	ContainerRule                       ResourceType
	ContainerTechnology                 ResourceType
	ContainerRegistry                   ResourceType
	RemoteEnvironments                  ResourceType
	WebAppCustomErrors                  ResourceType
	WebAppRequestErrors                 ResourceType
	UserSettings                        ResourceType
	DashboardsGeneral                   ResourceType
	DashboardsPresets                   ResourceType
	LogProcessing                       ResourceType
	LogEvents                           ResourceType
	LogTimestamp                        ResourceType
	LogGrail                            ResourceType
	LogCustomAttribute                  ResourceType
	LogSensitiveDataMasking             ResourceType
	LogStorage                          ResourceType
	LogBuckets                          ResourceType
	LogSecurityContext                  ResourceType
	EULASettings                        ResourceType
	APIDetectionRules                   ResourceType
	ServiceExternalWebRequest           ResourceType
	ServiceExternalWebService           ResourceType
	ServiceFullWebRequest               ResourceType
	ServiceFullWebService               ResourceType
	DashboardsAllowlist                 ResourceType
	FailureDetectionParameters          ResourceType
	FailureDetectionRules               ResourceType
	LogOneAgent                         ResourceType
	IssueTracking                       ResourceType
	GeolocationSettings                 ResourceType
	UserSessionCustomMetrics            ResourceType
	CustomUnits                         ResourceType
	DiskAnalytics                       ResourceType
	NetworkTraffic                      ResourceType
	TokenSettings                       ResourceType
	ExtensionExecutionRemote            ResourceType
	K8sPVCAnomalies                     ResourceType
	UserActionCustomMetrics             ResourceType
	WebAppJavascriptVersion             ResourceType
	WebAppJavascriptUpdates             ResourceType
	OpenTelemetryMetrics                ResourceType
	ActiveGateUpdates                   ResourceType
	OneAgentDefaultVersion              ResourceType
	OneAgentUpdates                     ResourceType
	OwnershipTeams                      ResourceType
	OwnershipConfig                     ResourceType
	LogCustomSource                     ResourceType
	ApplicationDetectionV2              ResourceType
	Kubernetes                          ResourceType
	CloudFoundry                        ResourceType
	DiskAnomalyDetectionRules           ResourceType
	AWSAnomalies                        ResourceType
	VMwareAnomalies                     ResourceType
	BusinessEventsOneAgent              ResourceType
	BusinessEventsBuckets               ResourceType
	BusinessEventsMetrics               ResourceType
	BusinessEventsProcessing            ResourceType
	BusinessEventsSecurityContext       ResourceType
	WebAppKeyPerformanceCustom          ResourceType
	WebAppKeyPerformanceLoad            ResourceType
	WebAppKeyPerformanceXHR             ResourceType
	MobileAppKeyPerformance             ResourceType
	BuiltinProcessMonitoring            ResourceType
	LimitOutboundConnections            ResourceType
	SpanEvents                          ResourceType
	VMware                              ResourceType
	CustomDevice                        ResourceType
	K8sMonitoring                       ResourceType
	AutomationWorkflow                  ResourceType
	AutomationBusinessCalendar          ResourceType
	AutomationSchedulingRule            ResourceType
	CustomTags                          ResourceType
	HostMonitoringMode                  ResourceType
	HostMonitoringAdvanced              ResourceType
	IPAddressMasking                    ResourceType
	AppSecVulnerabilitySettings         ResourceType
	AppSecVulnerabilityThirdParty       ResourceType
	AppSecVulnerabilityCode             ResourceType
	AppSecNotification                  ResourceType
	AppSecVulnerabilityAlerting         ResourceType
	AppSecAttackAlerting                ResourceType
	AppSecAttackSettings                ResourceType
	AppSecAttackRules                   ResourceType
	AppSecAttackAllowlist               ResourceType
	GenericSetting                      ResourceType
	UnifiedServicesMetrics              ResourceType
	UnifiedServicesOpenTel              ResourceType
	PlatformBucket                      ResourceType
	KeyUserAction                       ResourceType
	UrlBasedSampling                    ResourceType
	AttributeAllowList                  ResourceType
	AttributeBlockList                  ResourceType
	AttributeMasking                    ResourceType
	AttributesPreferences               ResourceType
	OneAgentSideMasking                 ResourceType
	HubSubscriptions                    ResourceType
	MobileNotifications                 ResourceType
	CrashdumpAnalytics                  ResourceType
	AppMonitoring                       ResourceType
	GrailSecurityContext                ResourceType
	SiteReliabilityGuardian             ResourceType
	JiraForWorkflows                    ResourceType
	SlackForWorkflows                   ResourceType
<<<<<<< HEAD
	KubernetesApp                       ResourceType
	GrailMetricsAllowall                ResourceType
	GrailMetricsAllowlist               ResourceType
	WebAppBeaconEndpoint                ResourceType
	WebAppCustomConfigProperties        ResourceType
	WebAppInjectionCookie               ResourceType
=======
	Policy                              ResourceType
>>>>>>> 504e142c
}{
	"dynatrace_autotag",
	"dynatrace_autotag_v2",
	"dynatrace_custom_service",
	"dynatrace_request_attribute",
	"dynatrace_application_anomalies",
	"dynatrace_database_anomalies",
	"dynatrace_disk_anomalies",
	"dynatrace_host_anomalies",
	"dynatrace_service_anomalies",
	"dynatrace_custom_anomalies",
	"dynatrace_web_application",
	"dynatrace_mobile_application",
	"dynatrace_maintenance_window",
	"dynatrace_management_zone",
	"dynatrace_slo",
	"dynatrace_slo_v2",
	"dynatrace_span_attribute",
	"dynatrace_span_capture_rule",
	"dynatrace_span_context_propagation",
	"dynatrace_span_entry_point",
	"dynatrace_resource_attributes",
	"dynatrace_jira_notification",
	"dynatrace_webhook_notification",
	"dynatrace_ansible_tower_notification",
	"dynatrace_email_notification",
	"dynatrace_ops_genie_notification",
	"dynatrace_pager_duty_notification",
	"dynatrace_service_now_notification",
	"dynatrace_slack_notification",
	"dynatrace_trello_notification",
	"dynatrace_victor_ops_notification",
	"dynatrace_xmatters_notification",
	"dynatrace_alerting",
	"dynatrace_frequent_issues",
	"dynatrace_metric_events",
	"dynatrace_ibm_mq_filters",
	"dynatrace_ims_bridges",
	"dynatrace_queue_manager",
	"dynatrace_key_requests",
	"dynatrace_maintenance",
	"dynatrace_management_zone_v2",
	"dynatrace_network_zones",
	"dynatrace_aws_credentials",
	"dynatrace_aws_service",
	"dynatrace_azure_credentials",
	"dynatrace_azure_service",
	"dynatrace_cloudfoundry_credentials",
	"dynatrace_k8s_credentials",
	"dynatrace_credentials",
	"dynatrace_dashboard",
	"dynatrace_json_dashboard",
	"dynatrace_calculated_service_metric",
	"dynatrace_calculated_web_metric",
	"dynatrace_calculated_mobile_metric",
	"dynatrace_calculated_synthetic_metric",
	"dynatrace_host_naming",
	"dynatrace_processgroup_naming",
	"dynatrace_service_naming",
	"dynatrace_network_zone",
	"dynatrace_request_naming",
	"dynatrace_browser_monitor",
	"dynatrace_http_monitor",
	"dynatrace_dashboard_sharing",
	"dynatrace_application_detection_rule",
	"dynatrace_application_error_rules",
	"dynatrace_application_data_privacy",
	"dynatrace_synthetic_location",
	"dynatrace_notification",
	"dynatrace_queue_sharing_groups",
	"dynatrace_alerting_profile",
	"dynatrace_request_namings",
	"dynatrace_iam_user",
	"dynatrace_iam_group",
	"dynatrace_iam_permission",
	"dynatrace_iam_policy",
	"dynatrace_iam_policy_bindings",
	"dynatrace_iam_policy_bindings_v2",
	"dynatrace_pg_anomalies",
	"dynatrace_ddu_pool",
	"dynatrace_pg_alerting",
	"dynatrace_service_anomalies_v2",
	"dynatrace_database_anomalies_v2",
	"dynatrace_process_monitoring_rule",
	"dynatrace_disk_anomalies_v2",
	"dynatrace_disk_specific_anomalies_v2",
	"dynatrace_host_anomalies_v2",
	"dynatrace_custom_app_anomalies",
	"dynatrace_custom_app_crash_rate",
	"dynatrace_process_monitoring",
	"dynatrace_process_availability",
	"dynatrace_process_group_detection",
	"dynatrace_mobile_app_anomalies",
	"dynatrace_mobile_app_crash_rate",
	"dynatrace_web_app_anomalies",
	"dynatrace_muted_requests",
	"dynatrace_connectivity_alerts",
	"dynatrace_declarative_grouping",
	"dynatrace_host_monitoring",
	"dynatrace_host_process_group_monitoring",
	"dynatrace_rum_ip_locations",
	"dynatrace_custom_app_enablement",
	"dynatrace_mobile_app_enablement",
	"dynatrace_web_app_enablement",
	"dynatrace_process_group_rum",
	"dynatrace_rum_provider_breakdown",
	"dynatrace_user_experience_score",
	"dynatrace_web_app_resource_cleanup",
	"dynatrace_update_windows",
	"dynatrace_process_group_detection_flags",
	"dynatrace_process_group_monitoring",
	"dynatrace_process_group_simple_detection",
	"dynatrace_log_metrics",
	"dynatrace_browser_monitor_performance",
	"dynatrace_http_monitor_performance",
	"dynatrace_http_monitor_cookies",
	"dynatrace_session_replay_web_privacy",
	"dynatrace_session_replay_resource_capture",
	"dynatrace_usability_analytics",
	"dynatrace_synthetic_availability",
	"dynatrace_browser_monitor_outage",
	"dynatrace_http_monitor_outage",
	"dynatrace_cloudapp_workloaddetection",
	"dynatrace_mainframe_transaction_monitoring",
	"dynatrace_monitored_technologies_apache",
	"dynatrace_monitored_technologies_dotnet",
	"dynatrace_monitored_technologies_go",
	"dynatrace_monitored_technologies_iis",
	"dynatrace_monitored_technologies_java",
	"dynatrace_monitored_technologies_nginx",
	"dynatrace_monitored_technologies_nodejs",
	"dynatrace_monitored_technologies_opentracing",
	"dynatrace_monitored_technologies_php",
	"dynatrace_monitored_technologies_varnish",
	"dynatrace_monitored_technologies_wsmb",
	"dynatrace_process_visibility",
	"dynatrace_rum_host_headers",
	"dynatrace_rum_ip_determination",
	"dynatrace_mobile_app_request_errors",
	"dynatrace_transaction_start_filters",
	"dynatrace_oneagent_features",
	"dynatrace_rum_overload_prevention",
	"dynatrace_rum_advanced_correlation",
	"dynatrace_web_app_beacon_origins",
	"dynatrace_web_app_resource_types",
	"dynatrace_generic_types",
	"dynatrace_generic_relationships",
	"dynatrace_slo_normalization",
	"dynatrace_data_privacy",
	"dynatrace_service_failure",
	"dynatrace_service_http_failure",
	"dynatrace_disk_options",
	"dynatrace_os_services",
	"dynatrace_extension_execution_controller",
	"dynatrace_nettracer",
	"dynatrace_aix_extension",
	"dynatrace_metric_metadata",
	"dynatrace_metric_query",
	"dynatrace_activegate_token",
	"dynatrace_ag_token",
	"dynatrace_audit_log",
	"dynatrace_k8s_cluster_anomalies",
	"dynatrace_k8s_namespace_anomalies",
	"dynatrace_k8s_node_anomalies",
	"dynatrace_k8s_workload_anomalies",
	"dynatrace_container_builtin_rule",
	"dynatrace_container_rule",
	"dynatrace_container_technology",
	"dynatrace_container_registry",
	"dynatrace_remote_environments",
	"dynatrace_web_app_custom_errors",
	"dynatrace_web_app_request_errors",
	"dynatrace_user_settings",
	"dynatrace_dashboards_general",
	"dynatrace_dashboards_presets",
	"dynatrace_log_processing",
	"dynatrace_log_events",
	"dynatrace_log_timestamp",
	"dynatrace_log_grail",
	"dynatrace_log_custom_attribute",
	"dynatrace_log_sensitive_data_masking",
	"dynatrace_log_storage",
	"dynatrace_log_buckets",
	"dynatrace_log_security_context",
	"dynatrace_eula_settings",
	"dynatrace_api_detection",
	"dynatrace_service_external_web_request",
	"dynatrace_service_external_web_service",
	"dynatrace_service_full_web_request",
	"dynatrace_service_full_web_service",
	"dynatrace_dashboards_allowlist",
	"dynatrace_failure_detection_parameters",
	"dynatrace_failure_detection_rules",
	"dynatrace_log_oneagent",
	"dynatrace_issue_tracking",
	"dynatrace_geolocation",
	"dynatrace_user_session_metrics",
	"dynatrace_custom_units",
	"dynatrace_disk_analytics",
	"dynatrace_network_traffic",
	"dynatrace_token_settings",
	"dynatrace_extension_execution_remote",
	"dynatrace_k8s_pvc_anomalies",
	"dynatrace_user_action_metrics",
	"dynatrace_web_app_javascript_version",
	"dynatrace_web_app_javascript_updates",
	"dynatrace_opentelemetry_metrics",
	"dynatrace_activegate_updates",
	"dynatrace_oneagent_default_version",
	"dynatrace_oneagent_updates",
	"dynatrace_ownership_teams",
	"dynatrace_ownership_config",
	"dynatrace_log_custom_source",
	"dynatrace_application_detection_rule_v2",
	"dynatrace_kubernetes",
	"dynatrace_cloud_foundry",
	"dynatrace_disk_anomaly_rules",
	"dynatrace_aws_anomalies",
	"dynatrace_vmware_anomalies",
	"dynatrace_business_events_oneagent",
	"dynatrace_business_events_buckets",
	"dynatrace_business_events_metrics",
	"dynatrace_business_events_processing",
	"dynatrace_business_events_security_context",
	"dynatrace_web_app_key_performance_custom",
	"dynatrace_web_app_key_performance_load",
	"dynatrace_web_app_key_performance_xhr",
	"dynatrace_mobile_app_key_performance",
	"dynatrace_builtin_process_monitoring",
	"dynatrace_limit_outbound_connections",
	"dynatrace_span_events",
	"dynatrace_vmware",
	"dynatrace_custom_device",
	"dynatrace_k8s_monitoring",
	"dynatrace_automation_workflow",
	"dynatrace_automation_business_calendar",
	"dynatrace_automation_scheduling_rule",
	"dynatrace_custom_tags",
	"dynatrace_host_monitoring_mode",
	"dynatrace_host_monitoring_advanced",
	"dynatrace_ip_address_masking",
	"dynatrace_vulnerability_settings",
	"dynatrace_vulnerability_third_party",
	"dynatrace_vulnerability_code",
	"dynatrace_appsec_notification",
	"dynatrace_vulnerability_alerting",
	"dynatrace_attack_alerting",
	"dynatrace_attack_settings",
	"dynatrace_attack_rules",
	"dynatrace_attack_allowlist",
	"dynatrace_generic_setting",
	"dynatrace_unified_services_metrics",
	"dynatrace_unified_services_opentel",
	"dynatrace_platform_bucket",
	"dynatrace_key_user_action",
	"dynatrace_url_based_sampling",
	"dynatrace_attribute_allow_list",
	"dynatrace_attribute_block_list",
	"dynatrace_attribute_masking",
	"dynatrace_attributes_preferences",
	"dynatrace_oneagent_side_masking",
	"dynatrace_hub_subscriptions",
	"dynatrace_mobile_notifications",
	"dynatrace_crashdump_analytics",
	"dynatrace_app_monitoring",
	"dynatrace_grail_security_context",
	"dynatrace_site_reliability_guardian",
	"dynatrace_automation_workflow_jira",
	"dynatrace_automation_workflow_slack",
<<<<<<< HEAD
	"dynatrace_kubernetes_app",
	"dynatrace_grail_metrics_allowall",
	"dynatrace_grail_metrics_allowlist",
	"dynatrace_web_app_beacon_endpoint",
	"dynatrace_web_app_custom_config_properties",
	"dynatrace_web_app_injection_cookie",
=======
	"dynatrace_policy",
>>>>>>> 504e142c
}

func (me ResourceType) GetChildren() []ResourceType {
	res := []ResourceType{}
	for k, v := range AllResources {
		if v.Parent != nil && (string(*v.Parent) == string(me)) {
			res = append(res, k)
		}
	}
	return res
}

func (me ResourceType) IsChildResource() bool {
	for k, v := range AllResources {
		if string(k) == string(me) {
			return v.Parent != nil
		}
	}
	return false
}

type ResourceStatus string

func (me ResourceStatus) IsOneOf(stati ...ResourceStatus) bool {
	if len(stati) == 0 {
		return false
	}
	for _, status := range stati {
		if me == status {
			return true
		}
	}
	return false
}

var ResourceStati = struct {
	Downloaded    ResourceStatus
	Erronous      ResourceStatus
	Excluded      ResourceStatus
	Discovered    ResourceStatus
	PostProcessed ResourceStatus
}{
	"Downloaded",
	"Erronous",
	"Excluded",
	"Discovered",
	"PostProcessed",
}

type DataSourceType string

func (me DataSourceType) Trim() string {
	return strings.TrimPrefix(string(me), "dynatrace_")
}

var DataSourceTypes = struct {
	Service          DataSourceType
	AWSIAMExternalID DataSourceType
}{
	"dynatrace_service",
	"dynatrace_aws_iam_external",
}

type ModuleStatus string

func (me ModuleStatus) IsOneOf(stati ...ModuleStatus) bool {
	if len(stati) == 0 {
		return false
	}
	for _, status := range stati {
		if me == status {
			return true
		}
	}
	return false
}

var ModuleStati = struct {
	Untouched  ModuleStatus
	Discovered ModuleStatus
	Downloaded ModuleStatus
	Erronous   ModuleStatus
	Imported   ModuleStatus
}{
	"Untouched",
	"Discovered",
	"Downloaded",
	"Erronous",
	"Imported",
}<|MERGE_RESOLUTION|>--- conflicted
+++ resolved
@@ -346,16 +346,13 @@
 	SiteReliabilityGuardian             ResourceType
 	JiraForWorkflows                    ResourceType
 	SlackForWorkflows                   ResourceType
-<<<<<<< HEAD
+	Policy                              ResourceType
 	KubernetesApp                       ResourceType
 	GrailMetricsAllowall                ResourceType
 	GrailMetricsAllowlist               ResourceType
 	WebAppBeaconEndpoint                ResourceType
 	WebAppCustomConfigProperties        ResourceType
 	WebAppInjectionCookie               ResourceType
-=======
-	Policy                              ResourceType
->>>>>>> 504e142c
 }{
 	"dynatrace_autotag",
 	"dynatrace_autotag_v2",
@@ -625,16 +622,13 @@
 	"dynatrace_site_reliability_guardian",
 	"dynatrace_automation_workflow_jira",
 	"dynatrace_automation_workflow_slack",
-<<<<<<< HEAD
+	"dynatrace_policy",
 	"dynatrace_kubernetes_app",
 	"dynatrace_grail_metrics_allowall",
 	"dynatrace_grail_metrics_allowlist",
 	"dynatrace_web_app_beacon_endpoint",
 	"dynatrace_web_app_custom_config_properties",
 	"dynatrace_web_app_injection_cookie",
-=======
-	"dynatrace_policy",
->>>>>>> 504e142c
 }
 
 func (me ResourceType) GetChildren() []ResourceType {
