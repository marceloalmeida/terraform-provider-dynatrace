/**
* @license
* Copyright 2020 Dynatrace LLC
*
* Licensed under the Apache License, Version 2.0 (the "License");
* you may not use this file except in compliance with the License.
* You may obtain a copy of the License at
*
*     http://www.apache.org/licenses/LICENSE-2.0
*
* Unless required by applicable law or agreed to in writing, software
* distributed under the License is distributed on an "AS IS" BASIS,
* WITHOUT WARRANTIES OR CONDITIONS OF ANY KIND, either express or implied.
* See the License for the specific language governing permissions and
* limitations under the License.
 */

package export

import (
	"os"
	"reflect"
	"strings"

	"github.com/dynatrace-oss/terraform-provider-dynatrace/dynatrace/api/app/dynatrace/jiraconnection"
	"github.com/dynatrace-oss/terraform-provider-dynatrace/dynatrace/api/app/dynatrace/sitereliabilityguardian"
	"github.com/dynatrace-oss/terraform-provider-dynatrace/dynatrace/api/app/dynatrace/slackconnection"
	"github.com/dynatrace-oss/terraform-provider-dynatrace/dynatrace/api/automation/business_calendars"
	"github.com/dynatrace-oss/terraform-provider-dynatrace/dynatrace/api/automation/scheduling_rules"
	"github.com/dynatrace-oss/terraform-provider-dynatrace/dynatrace/api/automation/workflows"
	ddupool "github.com/dynatrace-oss/terraform-provider-dynatrace/dynatrace/api/builtin/accounting/ddulimit"
	"github.com/dynatrace-oss/terraform-provider-dynatrace/dynatrace/api/builtin/activegatetoken"
	"github.com/dynatrace-oss/terraform-provider-dynatrace/dynatrace/api/builtin/alerting/connectivityalerts"
	alerting "github.com/dynatrace-oss/terraform-provider-dynatrace/dynatrace/api/builtin/alerting/profile"
	database_anomalies_v2 "github.com/dynatrace-oss/terraform-provider-dynatrace/dynatrace/api/builtin/anomalydetection/databases"
	"github.com/dynatrace-oss/terraform-provider-dynatrace/dynatrace/api/builtin/anomalydetection/diskrules"
	"github.com/dynatrace-oss/terraform-provider-dynatrace/dynatrace/api/builtin/anomalydetection/frequentissues"
	aws_anomalies "github.com/dynatrace-oss/terraform-provider-dynatrace/dynatrace/api/builtin/anomalydetection/infrastructure/aws"
	disk_anomalies_v2 "github.com/dynatrace-oss/terraform-provider-dynatrace/dynatrace/api/builtin/anomalydetection/infrastructure/disks"
	disk_specific_anomalies_v2 "github.com/dynatrace-oss/terraform-provider-dynatrace/dynatrace/api/builtin/anomalydetection/infrastructure/disks/perdiskoverride"
	host_anomalies_v2 "github.com/dynatrace-oss/terraform-provider-dynatrace/dynatrace/api/builtin/anomalydetection/infrastructure/hosts"
	vmware_anomalies "github.com/dynatrace-oss/terraform-provider-dynatrace/dynatrace/api/builtin/anomalydetection/infrastructure/vmware"
	"github.com/dynatrace-oss/terraform-provider-dynatrace/dynatrace/api/builtin/anomalydetection/kubernetes/cluster"
	"github.com/dynatrace-oss/terraform-provider-dynatrace/dynatrace/api/builtin/anomalydetection/kubernetes/namespace"
	"github.com/dynatrace-oss/terraform-provider-dynatrace/dynatrace/api/builtin/anomalydetection/kubernetes/node"
	"github.com/dynatrace-oss/terraform-provider-dynatrace/dynatrace/api/builtin/anomalydetection/kubernetes/pvc"
	"github.com/dynatrace-oss/terraform-provider-dynatrace/dynatrace/api/builtin/anomalydetection/kubernetes/workload"
	"github.com/dynatrace-oss/terraform-provider-dynatrace/dynatrace/api/builtin/anomalydetection/metricevents"
	custom_app_anomalies "github.com/dynatrace-oss/terraform-provider-dynatrace/dynatrace/api/builtin/anomalydetection/rum/custom"
	custom_app_crash_rate "github.com/dynatrace-oss/terraform-provider-dynatrace/dynatrace/api/builtin/anomalydetection/rum/custom/crashrate"
	mobile_app_anomalies "github.com/dynatrace-oss/terraform-provider-dynatrace/dynatrace/api/builtin/anomalydetection/rum/mobile"
	mobile_app_crash_rate "github.com/dynatrace-oss/terraform-provider-dynatrace/dynatrace/api/builtin/anomalydetection/rum/mobile/crashrate"
	web_app_anomalies "github.com/dynatrace-oss/terraform-provider-dynatrace/dynatrace/api/builtin/anomalydetection/rum/web"
	service_anomalies_v2 "github.com/dynatrace-oss/terraform-provider-dynatrace/dynatrace/api/builtin/anomalydetection/services"
	apidetection "github.com/dynatrace-oss/terraform-provider-dynatrace/dynatrace/api/builtin/apis/detectionrules"
	"github.com/dynatrace-oss/terraform-provider-dynatrace/dynatrace/api/builtin/appsec/attackprotectionadvancedconfig"
	"github.com/dynatrace-oss/terraform-provider-dynatrace/dynatrace/api/builtin/appsec/attackprotectionallowlistconfig"
	"github.com/dynatrace-oss/terraform-provider-dynatrace/dynatrace/api/builtin/appsec/attackprotectionsettings"
	"github.com/dynatrace-oss/terraform-provider-dynatrace/dynatrace/api/builtin/appsec/codelevelvulnerability"
	"github.com/dynatrace-oss/terraform-provider-dynatrace/dynatrace/api/builtin/appsec/notificationalertingprofile"
	"github.com/dynatrace-oss/terraform-provider-dynatrace/dynatrace/api/builtin/appsec/notificationattackalertingprofile"
	"github.com/dynatrace-oss/terraform-provider-dynatrace/dynatrace/api/builtin/appsec/notificationintegration"
	"github.com/dynatrace-oss/terraform-provider-dynatrace/dynatrace/api/builtin/appsec/rulesettings"
	"github.com/dynatrace-oss/terraform-provider-dynatrace/dynatrace/api/builtin/appsec/runtimevulnerabilitydetection"
	kubernetesapp "github.com/dynatrace-oss/terraform-provider-dynatrace/dynatrace/api/builtin/apptransition/kubernetes"
	attributeallowlist "github.com/dynatrace-oss/terraform-provider-dynatrace/dynatrace/api/builtin/attribute/allowlist"
	attributeblocklist "github.com/dynatrace-oss/terraform-provider-dynatrace/dynatrace/api/builtin/attribute/blocklist"
	attributemasking "github.com/dynatrace-oss/terraform-provider-dynatrace/dynatrace/api/builtin/attribute/masking"
	attributespreferences "github.com/dynatrace-oss/terraform-provider-dynatrace/dynatrace/api/builtin/attribute/preferences"
	"github.com/dynatrace-oss/terraform-provider-dynatrace/dynatrace/api/builtin/auditlog"
	"github.com/dynatrace-oss/terraform-provider-dynatrace/dynatrace/api/builtin/availability/processgroupalerting"
	"github.com/dynatrace-oss/terraform-provider-dynatrace/dynatrace/api/builtin/bizevents/http/incoming"
	bizevents_buckets "github.com/dynatrace-oss/terraform-provider-dynatrace/dynatrace/api/builtin/bizevents/processing/buckets"
	bizevents_metrics "github.com/dynatrace-oss/terraform-provider-dynatrace/dynatrace/api/builtin/bizevents/processing/metrics"
	bizevents_processing "github.com/dynatrace-oss/terraform-provider-dynatrace/dynatrace/api/builtin/bizevents/processing/pipelines"
	bizevents_security "github.com/dynatrace-oss/terraform-provider-dynatrace/dynatrace/api/builtin/bizevents/security/contextrules"
	cloudfoundryv2 "github.com/dynatrace-oss/terraform-provider-dynatrace/dynatrace/api/builtin/cloud/cloudfoundry"
	kubernetesv2 "github.com/dynatrace-oss/terraform-provider-dynatrace/dynatrace/api/builtin/cloud/kubernetes"
	kubernetesmonitoring "github.com/dynatrace-oss/terraform-provider-dynatrace/dynatrace/api/builtin/cloud/kubernetes/monitoring"
	"github.com/dynatrace-oss/terraform-provider-dynatrace/dynatrace/api/builtin/container/builtinmonitoringrule"
	"github.com/dynatrace-oss/terraform-provider-dynatrace/dynatrace/api/builtin/container/monitoringrule"
	"github.com/dynatrace-oss/terraform-provider-dynatrace/dynatrace/api/builtin/container/registry"
	containertechnology "github.com/dynatrace-oss/terraform-provider-dynatrace/dynatrace/api/builtin/container/technology"
	crashdumpanalytics "github.com/dynatrace-oss/terraform-provider-dynatrace/dynatrace/api/builtin/crashdump/analytics"
	"github.com/dynatrace-oss/terraform-provider-dynatrace/dynatrace/api/builtin/custommetrics"
	"github.com/dynatrace-oss/terraform-provider-dynatrace/dynatrace/api/builtin/customunit"
	dashboardsgeneral "github.com/dynatrace-oss/terraform-provider-dynatrace/dynatrace/api/builtin/dashboards/general"
	dashboardsallowlist "github.com/dynatrace-oss/terraform-provider-dynatrace/dynatrace/api/builtin/dashboards/image/allowlist"
	dashboardspresets "github.com/dynatrace-oss/terraform-provider-dynatrace/dynatrace/api/builtin/dashboards/presets"
	"github.com/dynatrace-oss/terraform-provider-dynatrace/dynatrace/api/builtin/declarativegrouping"
	activegateupdates "github.com/dynatrace-oss/terraform-provider-dynatrace/dynatrace/api/builtin/deployment/activegate/updates"
	"github.com/dynatrace-oss/terraform-provider-dynatrace/dynatrace/api/builtin/deployment/management/updatewindows"
	"github.com/dynatrace-oss/terraform-provider-dynatrace/dynatrace/api/builtin/deployment/oneagent/defaultversion"
	oneagentupdates "github.com/dynatrace-oss/terraform-provider-dynatrace/dynatrace/api/builtin/deployment/oneagent/updates"
	diskanalytics "github.com/dynatrace-oss/terraform-provider-dynatrace/dynatrace/api/builtin/disk/analytics/extension"
	diskoptions "github.com/dynatrace-oss/terraform-provider-dynatrace/dynatrace/api/builtin/disk/options"
	"github.com/dynatrace-oss/terraform-provider-dynatrace/dynatrace/api/builtin/dtjavascriptruntime/allowedoutboundconnections"
	"github.com/dynatrace-oss/terraform-provider-dynatrace/dynatrace/api/builtin/dtjavascriptruntime/appmonitoring"
	"github.com/dynatrace-oss/terraform-provider-dynatrace/dynatrace/api/builtin/eec/local"
	eecremote "github.com/dynatrace-oss/terraform-provider-dynatrace/dynatrace/api/builtin/eec/remote"
	"github.com/dynatrace-oss/terraform-provider-dynatrace/dynatrace/api/builtin/eulasettings"
	networktraffic "github.com/dynatrace-oss/terraform-provider-dynatrace/dynatrace/api/builtin/exclude/network/traffic"
	"github.com/dynatrace-oss/terraform-provider-dynatrace/dynatrace/api/builtin/generic"
	"github.com/dynatrace-oss/terraform-provider-dynatrace/dynatrace/api/builtin/geosettings"
	grailmetricsallowall "github.com/dynatrace-oss/terraform-provider-dynatrace/dynatrace/api/builtin/grail/metrics/allowall"
	grailmetricsallowlist "github.com/dynatrace-oss/terraform-provider-dynatrace/dynatrace/api/builtin/grail/metrics/allowlist"
	hostmonitoring "github.com/dynatrace-oss/terraform-provider-dynatrace/dynatrace/api/builtin/host/monitoring"
	hostmonitoringadvanced "github.com/dynatrace-oss/terraform-provider-dynatrace/dynatrace/api/builtin/host/monitoring/advanced"
	"github.com/dynatrace-oss/terraform-provider-dynatrace/dynatrace/api/builtin/host/monitoring/aixkernelextension"
	hostmonitoringmode "github.com/dynatrace-oss/terraform-provider-dynatrace/dynatrace/api/builtin/host/monitoring/mode"
	hostprocessgroupmonitoring "github.com/dynatrace-oss/terraform-provider-dynatrace/dynatrace/api/builtin/host/processgroups/monitoringstate"
	"github.com/dynatrace-oss/terraform-provider-dynatrace/dynatrace/api/builtin/hub/subscriptions"
	"github.com/dynatrace-oss/terraform-provider-dynatrace/dynatrace/api/builtin/ibmmq/imsbridges"
	"github.com/dynatrace-oss/terraform-provider-dynatrace/dynatrace/api/builtin/ibmmq/queuemanagers"
	"github.com/dynatrace-oss/terraform-provider-dynatrace/dynatrace/api/builtin/ibmmq/queuesharinggroup"
	issuetracking "github.com/dynatrace-oss/terraform-provider-dynatrace/dynatrace/api/builtin/issuetracking/integration"
	"github.com/dynatrace-oss/terraform-provider-dynatrace/dynatrace/api/builtin/logmonitoring/customlogsourcesettings"
	"github.com/dynatrace-oss/terraform-provider-dynatrace/dynatrace/api/builtin/logmonitoring/logagentconfiguration"
	"github.com/dynatrace-oss/terraform-provider-dynatrace/dynatrace/api/builtin/logmonitoring/logbucketsrules"
	logcustomattributes "github.com/dynatrace-oss/terraform-provider-dynatrace/dynatrace/api/builtin/logmonitoring/logcustomattributes"
	"github.com/dynatrace-oss/terraform-provider-dynatrace/dynatrace/api/builtin/logmonitoring/logdpprules"
	"github.com/dynatrace-oss/terraform-provider-dynatrace/dynatrace/api/builtin/logmonitoring/logevents"
	"github.com/dynatrace-oss/terraform-provider-dynatrace/dynatrace/api/builtin/logmonitoring/logsecuritycontextrules"
	"github.com/dynatrace-oss/terraform-provider-dynatrace/dynatrace/api/builtin/logmonitoring/logsongrailactivate"
	"github.com/dynatrace-oss/terraform-provider-dynatrace/dynatrace/api/builtin/logmonitoring/logstoragesettings"
	"github.com/dynatrace-oss/terraform-provider-dynatrace/dynatrace/api/builtin/logmonitoring/schemalesslogmetric"
	sensitivedatamasking "github.com/dynatrace-oss/terraform-provider-dynatrace/dynatrace/api/builtin/logmonitoring/sensitivedatamaskingsettings"
	"github.com/dynatrace-oss/terraform-provider-dynatrace/dynatrace/api/builtin/logmonitoring/timestampconfiguration"
	"github.com/dynatrace-oss/terraform-provider-dynatrace/dynatrace/api/builtin/mainframe/mqfilters"
	"github.com/dynatrace-oss/terraform-provider-dynatrace/dynatrace/api/builtin/mainframe/txmonitoring"
	"github.com/dynatrace-oss/terraform-provider-dynatrace/dynatrace/api/builtin/mainframe/txstartfilters"
	"github.com/dynatrace-oss/terraform-provider-dynatrace/dynatrace/api/builtin/metric/metadata"
	"github.com/dynatrace-oss/terraform-provider-dynatrace/dynatrace/api/builtin/metric/query"
	mobilenotifications "github.com/dynatrace-oss/terraform-provider-dynatrace/dynatrace/api/builtin/mobile/notifications"
	"github.com/dynatrace-oss/terraform-provider-dynatrace/dynatrace/api/builtin/monitoredentities/generic/relation"
	generictypes "github.com/dynatrace-oss/terraform-provider-dynatrace/dynatrace/api/builtin/monitoredentities/generic/type"
	"github.com/dynatrace-oss/terraform-provider-dynatrace/dynatrace/api/builtin/monitoredentities/grail/securitycontext"
	"github.com/dynatrace-oss/terraform-provider-dynatrace/dynatrace/api/builtin/monitoredtechnologies/apache"
	"github.com/dynatrace-oss/terraform-provider-dynatrace/dynatrace/api/builtin/monitoredtechnologies/dotnet"
	golang "github.com/dynatrace-oss/terraform-provider-dynatrace/dynatrace/api/builtin/monitoredtechnologies/go"
	"github.com/dynatrace-oss/terraform-provider-dynatrace/dynatrace/api/builtin/monitoredtechnologies/iis"
	"github.com/dynatrace-oss/terraform-provider-dynatrace/dynatrace/api/builtin/monitoredtechnologies/java"
	"github.com/dynatrace-oss/terraform-provider-dynatrace/dynatrace/api/builtin/monitoredtechnologies/nginx"
	"github.com/dynatrace-oss/terraform-provider-dynatrace/dynatrace/api/builtin/monitoredtechnologies/nodejs"
	"github.com/dynatrace-oss/terraform-provider-dynatrace/dynatrace/api/builtin/monitoredtechnologies/opentracingnative"
	"github.com/dynatrace-oss/terraform-provider-dynatrace/dynatrace/api/builtin/monitoredtechnologies/php"
	"github.com/dynatrace-oss/terraform-provider-dynatrace/dynatrace/api/builtin/monitoredtechnologies/varnish"
	"github.com/dynatrace-oss/terraform-provider-dynatrace/dynatrace/api/builtin/monitoredtechnologies/wsmb"
	slov2 "github.com/dynatrace-oss/terraform-provider-dynatrace/dynatrace/api/builtin/monitoring/slo"
	"github.com/dynatrace-oss/terraform-provider-dynatrace/dynatrace/api/builtin/monitoring/slo/normalization"
	"github.com/dynatrace-oss/terraform-provider-dynatrace/dynatrace/api/builtin/nettracer/traffic"
	"github.com/dynatrace-oss/terraform-provider-dynatrace/dynatrace/api/builtin/networkzones"
	"github.com/dynatrace-oss/terraform-provider-dynatrace/dynatrace/api/builtin/oneagent/features"
	"github.com/dynatrace-oss/terraform-provider-dynatrace/dynatrace/api/builtin/oneagent/masking"
	"github.com/dynatrace-oss/terraform-provider-dynatrace/dynatrace/api/builtin/opentelemetrymetrics"
	"github.com/dynatrace-oss/terraform-provider-dynatrace/dynatrace/api/builtin/osservicesmonitoring"
	ownership_config "github.com/dynatrace-oss/terraform-provider-dynatrace/dynatrace/api/builtin/ownership/config"
	"github.com/dynatrace-oss/terraform-provider-dynatrace/dynatrace/api/builtin/ownership/teams"
	"github.com/dynatrace-oss/terraform-provider-dynatrace/dynatrace/api/builtin/preferences/ipaddressmasking"
	"github.com/dynatrace-oss/terraform-provider-dynatrace/dynatrace/api/builtin/preferences/privacy"
	"github.com/dynatrace-oss/terraform-provider-dynatrace/dynatrace/api/builtin/problem/notifications"
	"github.com/dynatrace-oss/terraform-provider-dynatrace/dynatrace/api/builtin/problem/notifications/ansible"
	"github.com/dynatrace-oss/terraform-provider-dynatrace/dynatrace/api/builtin/problem/notifications/email"
	"github.com/dynatrace-oss/terraform-provider-dynatrace/dynatrace/api/builtin/problem/notifications/jira"
	"github.com/dynatrace-oss/terraform-provider-dynatrace/dynatrace/api/builtin/problem/notifications/opsgenie"
	"github.com/dynatrace-oss/terraform-provider-dynatrace/dynatrace/api/builtin/problem/notifications/pagerduty"
	"github.com/dynatrace-oss/terraform-provider-dynatrace/dynatrace/api/builtin/problem/notifications/servicenow"
	"github.com/dynatrace-oss/terraform-provider-dynatrace/dynatrace/api/builtin/problem/notifications/slack"
	"github.com/dynatrace-oss/terraform-provider-dynatrace/dynatrace/api/builtin/problem/notifications/trello"
	"github.com/dynatrace-oss/terraform-provider-dynatrace/dynatrace/api/builtin/problem/notifications/victorops"
	"github.com/dynatrace-oss/terraform-provider-dynatrace/dynatrace/api/builtin/problem/notifications/webhook"
	"github.com/dynatrace-oss/terraform-provider-dynatrace/dynatrace/api/builtin/problem/notifications/xmatters"
	"github.com/dynatrace-oss/terraform-provider-dynatrace/dynatrace/api/builtin/process/builtinprocessmonitoringrule"
	processmonitoring "github.com/dynatrace-oss/terraform-provider-dynatrace/dynatrace/api/builtin/process/monitoring"
	customprocessmonitoring "github.com/dynatrace-oss/terraform-provider-dynatrace/dynatrace/api/builtin/process/monitoring/custom"
	processavailability "github.com/dynatrace-oss/terraform-provider-dynatrace/dynatrace/api/builtin/processavailability"
	"github.com/dynatrace-oss/terraform-provider-dynatrace/dynatrace/api/builtin/processgroup/advanceddetectionrule"
	workloaddetection "github.com/dynatrace-oss/terraform-provider-dynatrace/dynatrace/api/builtin/processgroup/cloudapplication/workloaddetection"
	"github.com/dynatrace-oss/terraform-provider-dynatrace/dynatrace/api/builtin/processgroup/detectionflags"
	processgroupmonitoring "github.com/dynatrace-oss/terraform-provider-dynatrace/dynatrace/api/builtin/processgroup/monitoring/state"
	processgroupsimpledetection "github.com/dynatrace-oss/terraform-provider-dynatrace/dynatrace/api/builtin/processgroup/simpledetectionrule"
	"github.com/dynatrace-oss/terraform-provider-dynatrace/dynatrace/api/builtin/processvisibility"
	"github.com/dynatrace-oss/terraform-provider-dynatrace/dynatrace/api/builtin/remote/environment"
	"github.com/dynatrace-oss/terraform-provider-dynatrace/dynatrace/api/builtin/resourceattribute"
	rumcustomenablement "github.com/dynatrace-oss/terraform-provider-dynatrace/dynatrace/api/builtin/rum/custom/enablement"
	"github.com/dynatrace-oss/terraform-provider-dynatrace/dynatrace/api/builtin/rum/hostheaders"
	"github.com/dynatrace-oss/terraform-provider-dynatrace/dynatrace/api/builtin/rum/ipdetermination"
	"github.com/dynatrace-oss/terraform-provider-dynatrace/dynatrace/api/builtin/rum/ipmappings"
	rummobileenablement "github.com/dynatrace-oss/terraform-provider-dynatrace/dynatrace/api/builtin/rum/mobile/enablement"
	mobilekeyperformancemetrics "github.com/dynatrace-oss/terraform-provider-dynatrace/dynatrace/api/builtin/rum/mobile/keyperformancemetrics"
	mobilerequesterrors "github.com/dynatrace-oss/terraform-provider-dynatrace/dynatrace/api/builtin/rum/mobile/requesterrors"
	"github.com/dynatrace-oss/terraform-provider-dynatrace/dynatrace/api/builtin/rum/overloadprevention"
	rumprocessgroup "github.com/dynatrace-oss/terraform-provider-dynatrace/dynatrace/api/builtin/rum/processgroup"
	rumproviderbreakdown "github.com/dynatrace-oss/terraform-provider-dynatrace/dynatrace/api/builtin/rum/providerbreakdown"
	"github.com/dynatrace-oss/terraform-provider-dynatrace/dynatrace/api/builtin/rum/resourcetimingorigins"
	"github.com/dynatrace-oss/terraform-provider-dynatrace/dynatrace/api/builtin/rum/userexperiencescore"
	"github.com/dynatrace-oss/terraform-provider-dynatrace/dynatrace/api/builtin/rum/web/appdetection"
	"github.com/dynatrace-oss/terraform-provider-dynatrace/dynatrace/api/builtin/rum/web/beacondomainorigins"
	webappbeaconendpoint "github.com/dynatrace-oss/terraform-provider-dynatrace/dynatrace/api/builtin/rum/web/beaconendpoint"
	webappcustomconfigproperties "github.com/dynatrace-oss/terraform-provider-dynatrace/dynatrace/api/builtin/rum/web/customconfigurationproperties"
	webappcustomerrors "github.com/dynatrace-oss/terraform-provider-dynatrace/dynatrace/api/builtin/rum/web/customerrors"
	"github.com/dynatrace-oss/terraform-provider-dynatrace/dynatrace/api/builtin/rum/web/customrumjavascriptversion"
	rumwebenablement "github.com/dynatrace-oss/terraform-provider-dynatrace/dynatrace/api/builtin/rum/web/enablement"
	webappinjectioncookie "github.com/dynatrace-oss/terraform-provider-dynatrace/dynatrace/api/builtin/rum/web/injection/cookie"
	"github.com/dynatrace-oss/terraform-provider-dynatrace/dynatrace/api/builtin/rum/web/keyperformancemetric/customactions"
	"github.com/dynatrace-oss/terraform-provider-dynatrace/dynatrace/api/builtin/rum/web/keyperformancemetric/loadactions"
	"github.com/dynatrace-oss/terraform-provider-dynatrace/dynatrace/api/builtin/rum/web/keyperformancemetric/xhractions"
	webapprequesterrors "github.com/dynatrace-oss/terraform-provider-dynatrace/dynatrace/api/builtin/rum/web/requesterrors"
	webappresourcecleanup "github.com/dynatrace-oss/terraform-provider-dynatrace/dynatrace/api/builtin/rum/web/resourcecleanuprules"
	"github.com/dynatrace-oss/terraform-provider-dynatrace/dynatrace/api/builtin/rum/web/resourcetypes"
	"github.com/dynatrace-oss/terraform-provider-dynatrace/dynatrace/api/builtin/rum/web/rumjavascriptupdates"
	"github.com/dynatrace-oss/terraform-provider-dynatrace/dynatrace/api/builtin/servicedetection/externalwebrequest"
	"github.com/dynatrace-oss/terraform-provider-dynatrace/dynatrace/api/builtin/servicedetection/externalwebservice"
	"github.com/dynatrace-oss/terraform-provider-dynatrace/dynatrace/api/builtin/servicedetection/fullwebrequest"
	"github.com/dynatrace-oss/terraform-provider-dynatrace/dynatrace/api/builtin/servicedetection/fullwebservice"
	sessionreplaywebprivacy "github.com/dynatrace-oss/terraform-provider-dynatrace/dynatrace/api/builtin/sessionreplay/web/privacypreferences"
	sessionreplayresourcecapture "github.com/dynatrace-oss/terraform-provider-dynatrace/dynatrace/api/builtin/sessionreplay/web/resourcecapturing"
	"github.com/dynatrace-oss/terraform-provider-dynatrace/dynatrace/api/builtin/settings/keyrequests"
	"github.com/dynatrace-oss/terraform-provider-dynatrace/dynatrace/api/builtin/settings/mutedrequests"
	"github.com/dynatrace-oss/terraform-provider-dynatrace/dynatrace/api/builtin/span/attribute"
	"github.com/dynatrace-oss/terraform-provider-dynatrace/dynatrace/api/builtin/span/capturing"
	"github.com/dynatrace-oss/terraform-provider-dynatrace/dynatrace/api/builtin/span/contextpropagation"
	"github.com/dynatrace-oss/terraform-provider-dynatrace/dynatrace/api/builtin/span/entrypoints"
	"github.com/dynatrace-oss/terraform-provider-dynatrace/dynatrace/api/builtin/span/eventattribute"
	"github.com/dynatrace-oss/terraform-provider-dynatrace/dynatrace/api/builtin/synthetic/availability"
	browseroutagehandling "github.com/dynatrace-oss/terraform-provider-dynatrace/dynatrace/api/builtin/synthetic/browser/outagehandling"
	browserperformancethresholds "github.com/dynatrace-oss/terraform-provider-dynatrace/dynatrace/api/builtin/synthetic/browser/performancethresholds"
	httpcookies "github.com/dynatrace-oss/terraform-provider-dynatrace/dynatrace/api/builtin/synthetic/http/cookies"
	httpoutagehandling "github.com/dynatrace-oss/terraform-provider-dynatrace/dynatrace/api/builtin/synthetic/http/outagehandling"
	httpperformancethresholds "github.com/dynatrace-oss/terraform-provider-dynatrace/dynatrace/api/builtin/synthetic/http/performancethresholds"
	"github.com/dynatrace-oss/terraform-provider-dynatrace/dynatrace/api/builtin/tags/autotagging"
	"github.com/dynatrace-oss/terraform-provider-dynatrace/dynatrace/api/builtin/tokens/tokensettings"
	unifiedservicesopentel "github.com/dynatrace-oss/terraform-provider-dynatrace/dynatrace/api/builtin/unifiedservices/enablement"
	"github.com/dynatrace-oss/terraform-provider-dynatrace/dynatrace/api/builtin/unifiedservices/endpointmetrics"
	"github.com/dynatrace-oss/terraform-provider-dynatrace/dynatrace/api/builtin/urlbasedsampling"
	"github.com/dynatrace-oss/terraform-provider-dynatrace/dynatrace/api/builtin/usability/analytics"
	"github.com/dynatrace-oss/terraform-provider-dynatrace/dynatrace/api/builtin/useractioncustommetrics"
	"github.com/dynatrace-oss/terraform-provider-dynatrace/dynatrace/api/builtin/usersettings"
	"github.com/dynatrace-oss/terraform-provider-dynatrace/dynatrace/api/builtin/virtualization/vmware"
	onprempolicybindings "github.com/dynatrace-oss/terraform-provider-dynatrace/dynatrace/api/cluster/v1/bindings"
	onpremusergroups "github.com/dynatrace-oss/terraform-provider-dynatrace/dynatrace/api/cluster/v1/groups"
	onpremmgmzpermission "github.com/dynatrace-oss/terraform-provider-dynatrace/dynatrace/api/cluster/v1/permissions/mgmz"
	onprempolicies "github.com/dynatrace-oss/terraform-provider-dynatrace/dynatrace/api/cluster/v1/policies"
	onpremusers "github.com/dynatrace-oss/terraform-provider-dynatrace/dynatrace/api/cluster/v1/users"
	"github.com/dynatrace-oss/terraform-provider-dynatrace/dynatrace/api/iam/bindings"
	"github.com/dynatrace-oss/terraform-provider-dynatrace/dynatrace/api/iam/groups"
	"github.com/dynatrace-oss/terraform-provider-dynatrace/dynatrace/api/iam/permissions"
	"github.com/dynatrace-oss/terraform-provider-dynatrace/dynatrace/api/iam/policies"
	"github.com/dynatrace-oss/terraform-provider-dynatrace/dynatrace/api/iam/users"
	"github.com/dynatrace-oss/terraform-provider-dynatrace/dynatrace/api/iam/v2bindings"
	platformbuckets "github.com/dynatrace-oss/terraform-provider-dynatrace/dynatrace/api/platform/buckets"
	alertingv1 "github.com/dynatrace-oss/terraform-provider-dynatrace/dynatrace/api/v1/config/alerting"
	"github.com/dynatrace-oss/terraform-provider-dynatrace/dynatrace/api/v1/config/customtags"
	"github.com/dynatrace-oss/terraform-provider-dynatrace/dynatrace/api/v1/config/dashboards"
	maintenancev1 "github.com/dynatrace-oss/terraform-provider-dynatrace/dynatrace/api/v1/config/maintenance"
	managementzonesv1 "github.com/dynatrace-oss/terraform-provider-dynatrace/dynatrace/api/v1/config/managementzones"
	notificationsv1 "github.com/dynatrace-oss/terraform-provider-dynatrace/dynatrace/api/v1/config/notifications"
	"github.com/dynatrace-oss/terraform-provider-dynatrace/dynatrace/api/v1/config/requestnaming/order"
	locations "github.com/dynatrace-oss/terraform-provider-dynatrace/dynatrace/api/v1/config/synthetic/locations/private"
	"github.com/dynatrace-oss/terraform-provider-dynatrace/dynatrace/api/v2/activegatetokens"
	"github.com/dynatrace-oss/terraform-provider-dynatrace/dynatrace/api/v2/customdevice"
	"github.com/dynatrace-oss/terraform-provider-dynatrace/dynatrace/api/v2/slo"
	"github.com/dynatrace-oss/terraform-provider-dynatrace/dynatrace/settings"
	"github.com/dynatrace-oss/terraform-provider-dynatrace/dynatrace/settings/services/cache"

	v2managementzones "github.com/dynatrace-oss/terraform-provider-dynatrace/dynatrace/api/builtin/managementzones"

	application_anomalies "github.com/dynatrace-oss/terraform-provider-dynatrace/dynatrace/api/v1/config/anomalies/applications"
	database_anomalies "github.com/dynatrace-oss/terraform-provider-dynatrace/dynatrace/api/v1/config/anomalies/databaseservices"
	disk_event_anomalies "github.com/dynatrace-oss/terraform-provider-dynatrace/dynatrace/api/v1/config/anomalies/diskevents"
	host_anomalies "github.com/dynatrace-oss/terraform-provider-dynatrace/dynatrace/api/v1/config/anomalies/hosts"
	custom_anomalies "github.com/dynatrace-oss/terraform-provider-dynatrace/dynatrace/api/v1/config/anomalies/metricevents"
	pg_anomalies "github.com/dynatrace-oss/terraform-provider-dynatrace/dynatrace/api/v1/config/anomalies/processgroups"
	service_anomalies "github.com/dynatrace-oss/terraform-provider-dynatrace/dynatrace/api/v1/config/anomalies/services"

	host_naming "github.com/dynatrace-oss/terraform-provider-dynatrace/dynatrace/api/v1/config/naming/hosts"
	processgroup_naming "github.com/dynatrace-oss/terraform-provider-dynatrace/dynatrace/api/v1/config/naming/processgroups"
	service_naming "github.com/dynatrace-oss/terraform-provider-dynatrace/dynatrace/api/v1/config/naming/services"
	networkzone "github.com/dynatrace-oss/terraform-provider-dynatrace/dynatrace/api/v1/config/networkzones"

	envparameters "github.com/dynatrace-oss/terraform-provider-dynatrace/dynatrace/api/builtin/failuredetection/environment/parameters"
	envrules "github.com/dynatrace-oss/terraform-provider-dynatrace/dynatrace/api/builtin/failuredetection/environment/rules"
	"github.com/dynatrace-oss/terraform-provider-dynatrace/dynatrace/api/builtin/failuredetection/service/generalparameters"
	"github.com/dynatrace-oss/terraform-provider-dynatrace/dynatrace/api/builtin/failuredetection/service/httpparameters"
	"github.com/dynatrace-oss/terraform-provider-dynatrace/dynatrace/api/v1/config/applications/mobile"
	"github.com/dynatrace-oss/terraform-provider-dynatrace/dynatrace/api/v1/config/applications/web"
	"github.com/dynatrace-oss/terraform-provider-dynatrace/dynatrace/api/v1/config/applications/web/dataprivacy"
	"github.com/dynatrace-oss/terraform-provider-dynatrace/dynatrace/api/v1/config/applications/web/detection"
	"github.com/dynatrace-oss/terraform-provider-dynatrace/dynatrace/api/v1/config/applications/web/errors"
	"github.com/dynatrace-oss/terraform-provider-dynatrace/dynatrace/api/v1/config/applications/web/keyuseractions"
	"github.com/dynatrace-oss/terraform-provider-dynatrace/dynatrace/api/v1/config/autotags"
	"github.com/dynatrace-oss/terraform-provider-dynatrace/dynatrace/api/v1/config/credentials/aws"
	aws_services "github.com/dynatrace-oss/terraform-provider-dynatrace/dynatrace/api/v1/config/credentials/aws/services"
	"github.com/dynatrace-oss/terraform-provider-dynatrace/dynatrace/api/v1/config/credentials/azure"
	azure_services "github.com/dynatrace-oss/terraform-provider-dynatrace/dynatrace/api/v1/config/credentials/azure/services"
	"github.com/dynatrace-oss/terraform-provider-dynatrace/dynatrace/api/v1/config/credentials/cloudfoundry"
	"github.com/dynatrace-oss/terraform-provider-dynatrace/dynatrace/api/v1/config/credentials/kubernetes"
	"github.com/dynatrace-oss/terraform-provider-dynatrace/dynatrace/api/v1/config/customservices"
	"github.com/dynatrace-oss/terraform-provider-dynatrace/dynatrace/api/v1/config/dashboards/sharing"
	"github.com/dynatrace-oss/terraform-provider-dynatrace/dynatrace/api/v1/config/jsondashboards"
	"github.com/dynatrace-oss/terraform-provider-dynatrace/dynatrace/api/v1/config/jsondashboardsbase"
	"github.com/dynatrace-oss/terraform-provider-dynatrace/dynatrace/api/v1/config/requestattributes"
	"github.com/dynatrace-oss/terraform-provider-dynatrace/dynatrace/api/v1/config/requestnaming"
	"github.com/dynatrace-oss/terraform-provider-dynatrace/dynatrace/api/v1/config/synthetic/monitors/browser"
	"github.com/dynatrace-oss/terraform-provider-dynatrace/dynatrace/api/v1/config/synthetic/monitors/http"
	httpscript "github.com/dynatrace-oss/terraform-provider-dynatrace/dynatrace/api/v1/config/synthetic/monitors/http/script"
	"github.com/dynatrace-oss/terraform-provider-dynatrace/dynatrace/api/v2/credentials/vault"

	v2maintenance "github.com/dynatrace-oss/terraform-provider-dynatrace/dynatrace/api/builtin/alerting/maintenancewindow"
	calculated_mobile_metrics "github.com/dynatrace-oss/terraform-provider-dynatrace/dynatrace/api/v1/config/metrics/calculated/mobile"
	calculated_service_metrics "github.com/dynatrace-oss/terraform-provider-dynatrace/dynatrace/api/v1/config/metrics/calculated/service"
	calculated_synthetic_metrics "github.com/dynatrace-oss/terraform-provider-dynatrace/dynatrace/api/v1/config/metrics/calculated/synthetic"
	calculated_web_metrics "github.com/dynatrace-oss/terraform-provider-dynatrace/dynatrace/api/v1/config/metrics/calculated/web"
)

func NewResourceDescriptor[T settings.Settings](fn func(credentials *settings.Credentials) settings.CRUDService[T], dependencies ...Dependency) ResourceDescriptor {
	return ResourceDescriptor{
		Service: func(credentials *settings.Credentials) settings.CRUDService[settings.Settings] {
			return &settings.GenericCRUDService[T]{Service: cache.CRUD(fn(credentials))}
		},
		protoType:    newSettings(fn),
		Dependencies: dependencies,
	}
}

func NewChildResourceDescriptor[T settings.Settings](fn func(credentials *settings.Credentials) settings.CRUDService[T], parent ResourceType, dependencies ...Dependency) ResourceDescriptor {
	return ResourceDescriptor{
		Service: func(credentials *settings.Credentials) settings.CRUDService[settings.Settings] {
			return &settings.GenericCRUDService[T]{Service: cache.CRUD(fn(credentials))}
		},
		protoType:    newSettings(fn),
		Dependencies: dependencies,
		Parent:       &parent,
	}
}

func newSettings[T settings.Settings](sfn func(credentials *settings.Credentials) settings.CRUDService[T]) T {
	var proto T
	return reflect.New(reflect.TypeOf(proto).Elem()).Interface().(T)
}

type ResourceDescriptor struct {
	Dependencies []Dependency
	Service      func(credentials *settings.Credentials) settings.CRUDService[settings.Settings]
	protoType    settings.Settings
	except       func(id string, name string) bool
	Parent       *ResourceType
}

func (me ResourceDescriptor) Specify(t notifications.Type) ResourceDescriptor {
	if notification, ok := me.protoType.(*notifications.Notification); ok {
		notification.Type = t
	}
	return me
}

func (me ResourceDescriptor) Except(except func(id string, name string) bool) ResourceDescriptor {
	me.except = except
	return me
}

func (me ResourceDescriptor) NewSettings() settings.Settings {
	res := reflect.New(reflect.TypeOf(me.protoType).Elem()).Interface().(settings.Settings)
	if notification, ok := res.(*notifications.Notification); ok {
		notification.Type = me.protoType.(*notifications.Notification).Type
	}
	return res
}

var AllResources = map[ResourceType]ResourceDescriptor{
	ResourceTypes.Alerting: NewResourceDescriptor(
		alerting.Service,
		Dependencies.LegacyID(ResourceTypes.ManagementZoneV2),
	),
	ResourceTypes.AnsibleTowerNotification: NewResourceDescriptor(
		ansible.Service,
		Dependencies.ID(ResourceTypes.Alerting),
	).Specify(notifications.Types.AnsibleTower),
	ResourceTypes.ApplicationAnomalies: NewResourceDescriptor(application_anomalies.Service),
	ResourceTypes.ApplicationDataPrivacy: NewResourceDescriptor(
		dataprivacy.Service,
		Dependencies.ID(ResourceTypes.WebApplication),
	),
	ResourceTypes.ApplicationDetection: NewResourceDescriptor(
		detection.Service,
		Dependencies.ID(ResourceTypes.WebApplication),
	),
	ResourceTypes.ApplicationErrorRules: NewResourceDescriptor(
		errors.Service,
		Dependencies.ID(ResourceTypes.WebApplication),
	),
	ResourceTypes.AutoTag: NewResourceDescriptor(
		autotags.Service,
		Coalesce(Dependencies.Service),
		Coalesce(Dependencies.Host),
		Coalesce(Dependencies.HostGroup),
		Coalesce(Dependencies.ProcessGroup),
		Coalesce(Dependencies.ProcessGroupInstance),
	),
	ResourceTypes.AWSCredentials: NewResourceDescriptor(
		aws.Service,
		Dependencies.ID(ResourceTypes.AWSCredentials),
	),
	ResourceTypes.AWSService: NewResourceDescriptor(
		aws_services.Service,
		Dependencies.ID(ResourceTypes.AWSCredentials),
	),
	ResourceTypes.AzureCredentials: NewResourceDescriptor(azure.Service),
	ResourceTypes.AzureService: NewResourceDescriptor(
		azure_services.Service,
		Dependencies.ID(ResourceTypes.AzureCredentials),
	),
	ResourceTypes.BrowserMonitor: NewResourceDescriptor(
		browser.Service,
		Dependencies.ID(ResourceTypes.SyntheticLocation),
		Dependencies.ID(ResourceTypes.WebApplication),
		Dependencies.ID(ResourceTypes.Credentials),
	).Except(func(id string, name string) bool {
		return strings.HasPrefix(name, "Monitor synchronizing credentials with")
	}),
	ResourceTypes.CalculatedServiceMetric: NewResourceDescriptor(
		calculated_service_metrics.Service,
		Dependencies.ManagementZone,
		Dependencies.RequestAttribute,
		Dependencies.Service,
		Dependencies.Host,
		Dependencies.HostGroup,
		Dependencies.ProcessGroup,
		Dependencies.ProcessGroupInstance,
	),
	ResourceTypes.CalculatedWebMetric: NewResourceDescriptor(
		calculated_web_metrics.Service,
		Dependencies.ID(ResourceTypes.WebApplication),
	),
	ResourceTypes.CalculatedMobileMetric: NewResourceDescriptor(
		calculated_mobile_metrics.Service,
		Dependencies.ID(ResourceTypes.MobileApplication),
	),
	ResourceTypes.CalculatedSyntheticMetric: NewResourceDescriptor(
		calculated_synthetic_metrics.Service,
		Dependencies.ID(ResourceTypes.BrowserMonitor),
		Dependencies.ID(ResourceTypes.HTTPMonitor),
	),
	ResourceTypes.CloudFoundryCredentials: NewResourceDescriptor(cloudfoundry.Service),
	ResourceTypes.CustomAnomalies: NewResourceDescriptor(
		custom_anomalies.Service,
		Dependencies.LegacyID(ResourceTypes.ManagementZoneV2),
	).Except(func(id string, name string) bool {
		return strings.HasPrefix(id, "builtin:") || strings.HasPrefix(id, "ruxit.") || strings.HasPrefix(id, "dynatrace.") || strings.HasPrefix(id, "custom.remote.python.") || strings.HasPrefix(id, "custom.python.")
	}),
	ResourceTypes.CustomAppAnomalies: NewResourceDescriptor(
		custom_app_anomalies.Service,
		Dependencies.ID(ResourceTypes.MobileApplication),
		Coalesce(Dependencies.DeviceApplicationMethod),
	),
	ResourceTypes.CustomAppCrashRate: NewResourceDescriptor(
		custom_app_crash_rate.Service,
		Dependencies.ID(ResourceTypes.MobileApplication),
	),
	ResourceTypes.MobileAppAnomalies: NewResourceDescriptor(
		mobile_app_anomalies.Service,
		Coalesce(Dependencies.DeviceApplicationMethod),
		Dependencies.ID(ResourceTypes.MobileApplication),
	),
	ResourceTypes.MobileAppCrashRate: NewResourceDescriptor(
		mobile_app_crash_rate.Service,
		Dependencies.ID(ResourceTypes.MobileApplication),
	),
	ResourceTypes.WebAppAnomalies: NewResourceDescriptor(
		web_app_anomalies.Service,
		Dependencies.ID(ResourceTypes.WebApplication),
		Coalesce(Dependencies.ApplicationMethod),
	),
	ResourceTypes.CustomService: NewResourceDescriptor(customservices.Service),
	ResourceTypes.Credentials: NewResourceDescriptor(
		vault.Service,
		Dependencies.ID(ResourceTypes.Credentials),
	),
	ResourceTypes.JSONDashboardBase: NewResourceDescriptor(
		jsondashboardsbase.Service,
	),
	ResourceTypes.JSONDashboard: NewChildResourceDescriptor(
		jsondashboards.Service,
		ResourceTypes.JSONDashboardBase,
		Dependencies.DashboardLinkID(true),
		Dependencies.LegacyID(ResourceTypes.ManagementZoneV2),
		Dependencies.ManagementZone,
		// Dependencies.Service,
		Dependencies.LegacyID(ResourceTypes.SLOV2),
		Dependencies.HyperLinkDashboardID(),
		Dependencies.ID(ResourceTypes.WebApplication),
		Dependencies.ID(ResourceTypes.MobileApplication),
		Dependencies.ID(ResourceTypes.SyntheticLocation),
		Dependencies.ID(ResourceTypes.HTTPMonitor),
		Dependencies.ID(ResourceTypes.CalculatedServiceMetric),
		Dependencies.ID(ResourceTypes.CalculatedWebMetric),
		Dependencies.ID(ResourceTypes.CalculatedMobileMetric),
		Dependencies.ID(ResourceTypes.CalculatedSyntheticMetric),
		Dependencies.ID(ResourceTypes.BrowserMonitor),
	),
	ResourceTypes.DashboardSharing: NewChildResourceDescriptor(
		sharing.Service,
		ResourceTypes.JSONDashboardBase,
		Dependencies.ResourceID(ResourceTypes.JSONDashboardBase, true),
	),
	ResourceTypes.DatabaseAnomalies:  NewResourceDescriptor(database_anomalies.Service),
	ResourceTypes.DiskEventAnomalies: NewResourceDescriptor(disk_event_anomalies.Service),
	ResourceTypes.DiskAnomaliesV2: NewResourceDescriptor(
		disk_anomalies_v2.Service,
		Coalesce(Dependencies.Host),
	),
	ResourceTypes.DiskSpecificAnomaliesV2: NewResourceDescriptor(
		disk_specific_anomalies_v2.Service,
		Coalesce(Dependencies.Disk),
	),
	ResourceTypes.EmailNotification: NewResourceDescriptor(
		email.Service,
		Dependencies.ID(ResourceTypes.Alerting),
	).Specify(notifications.Types.Email),
	ResourceTypes.FrequentIssues: NewResourceDescriptor(frequentissues.Service),
	ResourceTypes.HostAnomalies:  NewResourceDescriptor(host_anomalies.Service),
	ResourceTypes.HostAnomaliesV2: NewResourceDescriptor(
		host_anomalies_v2.Service,
		Coalesce(Dependencies.Host),
		Coalesce(Dependencies.HostGroup),
	),
	ResourceTypes.HTTPMonitor: NewResourceDescriptor(
		http.Service,
		Dependencies.ID(ResourceTypes.SyntheticLocation),
		Dependencies.ID(ResourceTypes.WebApplication),
		Dependencies.ID(ResourceTypes.Credentials),
	),
	ResourceTypes.HostNaming:   NewResourceDescriptor(host_naming.Service),
	ResourceTypes.IBMMQFilters: NewResourceDescriptor(mqfilters.Service),
	ResourceTypes.IMSBridge:    NewResourceDescriptor(imsbridges.Service),
	ResourceTypes.JiraNotification: NewResourceDescriptor(
		jira.Service,
		Dependencies.ID(ResourceTypes.Alerting),
	).Specify(notifications.Types.Jira),
	ResourceTypes.KeyRequests: NewResourceDescriptor(
		keyrequests.Service,
		Coalesce(Dependencies.Service),
		Coalesce(Dependencies.Host),
		Coalesce(Dependencies.HostGroup),
		Coalesce(Dependencies.ProcessGroup),
		Coalesce(Dependencies.ProcessGroupInstance),
	),
	ResourceTypes.KubernetesCredentials: NewResourceDescriptor(kubernetes.Service),
	ResourceTypes.Maintenance: NewResourceDescriptor(
		v2maintenance.Service,
		Dependencies.LegacyID(ResourceTypes.ManagementZoneV2),
	),
	ResourceTypes.ManagementZoneV2: NewResourceDescriptor(v2managementzones.Service),
	ResourceTypes.MetricEvents: NewResourceDescriptor(
		metricevents.Service,
		Dependencies.LegacyID(ResourceTypes.ManagementZoneV2),
	),
	ResourceTypes.MobileApplication: NewResourceDescriptor(
		mobile.Service,
		Dependencies.ID(ResourceTypes.RequestAttribute),
	),
	ResourceTypes.MutedRequests: NewResourceDescriptor(
		mutedrequests.Service,
		Coalesce(Dependencies.Service),
	),
	ResourceTypes.NetworkZone:  NewResourceDescriptor(networkzone.Service),
	ResourceTypes.NetworkZones: NewResourceDescriptor(networkzones.Service),
	ResourceTypes.OpsGenieNotification: NewResourceDescriptor(
		opsgenie.Service,
		Dependencies.ID(ResourceTypes.Alerting),
	).Specify(notifications.Types.OpsGenie),
	ResourceTypes.PagerDutyNotification: NewResourceDescriptor(
		pagerduty.Service,
		Dependencies.ID(ResourceTypes.Alerting),
	).Specify(notifications.Types.PagerDuty),
	ResourceTypes.ProcessGroupNaming: NewResourceDescriptor(processgroup_naming.Service),
	ResourceTypes.QueueManager:       NewResourceDescriptor(queuemanagers.Service),
	ResourceTypes.RequestAttribute: NewResourceDescriptor(
		requestattributes.Service,
		Coalesce(Dependencies.Host),
		Coalesce(Dependencies.HostGroup),
		Coalesce(Dependencies.ProcessGroup),
		Coalesce(Dependencies.ProcessGroupInstance),
		Coalesce(Dependencies.Service),
	),
	ResourceTypes.RequestNaming: NewResourceDescriptor(
		requestnaming.Service,
		Dependencies.RequestAttribute,
	),
	ResourceTypes.ResourceAttributes: NewResourceDescriptor(resourceattribute.Service),
	ResourceTypes.ServiceAnomalies:   NewResourceDescriptor(service_anomalies.Service),
	ResourceTypes.ServiceAnomaliesV2: NewResourceDescriptor(
		service_anomalies_v2.Service,
		Coalesce(Dependencies.ServiceMethod),
		Coalesce(Dependencies.Service),
		Coalesce(Dependencies.HostGroup),
	),
	ResourceTypes.ServiceNaming: NewResourceDescriptor(service_naming.Service),
	ResourceTypes.ServiceNowNotification: NewResourceDescriptor(
		servicenow.Service,
		Dependencies.ID(ResourceTypes.Alerting),
	).Specify(notifications.Types.ServiceNow),
	ResourceTypes.SlackNotification: NewResourceDescriptor(
		slack.Service,
		Dependencies.ID(ResourceTypes.Alerting),
	).Specify(notifications.Types.Slack),
	ResourceTypes.SLO: NewResourceDescriptor(
		slo.Service,
		Dependencies.ManagementZone,
		Dependencies.LegacyID(ResourceTypes.ManagementZoneV2),
		Dependencies.ID(ResourceTypes.CalculatedServiceMetric),
		Dependencies.ID(ResourceTypes.CalculatedWebMetric),
		Dependencies.ID(ResourceTypes.CalculatedMobileMetric),
		Dependencies.ID(ResourceTypes.CalculatedSyntheticMetric),
	),
	ResourceTypes.SpanAttribute:          NewResourceDescriptor(attribute.Service),
	ResourceTypes.SpanCaptureRule:        NewResourceDescriptor(capturing.Service),
	ResourceTypes.SpanContextPropagation: NewResourceDescriptor(contextpropagation.Service),
	ResourceTypes.SpanEntryPoint:         NewResourceDescriptor(entrypoints.Service),
	ResourceTypes.SyntheticLocation:      NewResourceDescriptor(locations.Service),
	ResourceTypes.TrelloNotification: NewResourceDescriptor(
		trello.Service,
		Dependencies.ID(ResourceTypes.Alerting),
	).Specify(notifications.Types.Trello),
	ResourceTypes.VictorOpsNotification: NewResourceDescriptor(
		victorops.Service,
		Dependencies.ID(ResourceTypes.Alerting),
	).Specify(notifications.Types.VictorOps),
	ResourceTypes.WebApplication: NewResourceDescriptor(
		web.Service,
		Dependencies.ID(ResourceTypes.RequestAttribute),
	),
	ResourceTypes.WebHookNotification: NewResourceDescriptor(
		webhook.Service,
		Dependencies.ID(ResourceTypes.Alerting),
	).Specify(notifications.Types.WebHook),
	ResourceTypes.XMattersNotification: NewResourceDescriptor(
		xmatters.Service,
		Dependencies.ID(ResourceTypes.Alerting),
	).Specify(notifications.Types.XMatters),

	ResourceTypes.MaintenanceWindow: NewResourceDescriptor(
		maintenancev1.Service,
		Dependencies.LegacyID(ResourceTypes.ManagementZoneV2),
	),
	ResourceTypes.ManagementZone: NewResourceDescriptor(managementzonesv1.Service),
	ResourceTypes.Dashboard: NewResourceDescriptor(
		dashboards.Service,
		Dependencies.LegacyID(ResourceTypes.ManagementZoneV2),
		Dependencies.ManagementZone,
		Dependencies.ID(ResourceTypes.SLO),
		Dependencies.ID(ResourceTypes.WebApplication),
		Dependencies.ID(ResourceTypes.SyntheticLocation),
	),
	ResourceTypes.Notification: NewResourceDescriptor(
		notificationsv1.Service,
		Dependencies.LegacyID(ResourceTypes.Alerting),
	),
	ResourceTypes.QueueSharingGroups: NewResourceDescriptor(queuesharinggroup.Service),
	ResourceTypes.AlertingProfile: NewResourceDescriptor(
		alertingv1.Service,
		Dependencies.LegacyID(ResourceTypes.ManagementZoneV2),
	),
	ResourceTypes.RequestNamings: NewResourceDescriptor(
		order.Service,
		Dependencies.ID(ResourceTypes.RequestNaming),
	),
	ResourceTypes.IAMUser: NewResourceDescriptor(
		users.Service,
		Dependencies.ID(ResourceTypes.IAMGroup),
	),
	ResourceTypes.IAMGroup: NewResourceDescriptor(
		groups.Service,
		Dependencies.LegacyID(ResourceTypes.ManagementZoneV2),
		Dependencies.ID(ResourceTypes.IAMPermission),
		Dependencies.Tenant,
	),
	ResourceTypes.IAMPermission:       NewResourceDescriptor(permissions.Service),
	ResourceTypes.IAMPolicy:           NewResourceDescriptor(policies.Service),
	ResourceTypes.IAMPolicyBindings:   NewResourceDescriptor(bindings.Service),
	ResourceTypes.IAMPolicyBindingsV2: NewResourceDescriptor(v2bindings.Service),
	ResourceTypes.DDUPool:             NewResourceDescriptor(ddupool.Service),
	ResourceTypes.ProcessGroupAnomalies: NewResourceDescriptor(
		pg_anomalies.Service,
		Coalesce(Dependencies.ProcessGroup),
		Coalesce(Dependencies.ProcessGroupInstance),
	),
	ResourceTypes.ProcessGroupAlerting: NewResourceDescriptor(
		processgroupalerting.Service,
		Coalesce(Dependencies.ProcessGroup),
	),
	ResourceTypes.DatabaseAnomaliesV2: NewResourceDescriptor(
		database_anomalies_v2.Service,
		Coalesce(Dependencies.ServiceMethod),
		Coalesce(Dependencies.Service),
		Coalesce(Dependencies.HostGroup),
	),
	ResourceTypes.ProcessMonitoringRule: NewResourceDescriptor(
		customprocessmonitoring.Service,
		Coalesce(Dependencies.HostGroup),
	),
	ResourceTypes.ProcessMonitoring: NewResourceDescriptor(
		processmonitoring.Service,
		Coalesce(Dependencies.HostGroup),
	),
	ResourceTypes.ProcessAvailability: NewResourceDescriptor(
		processavailability.Service,
		Coalesce(Dependencies.HostGroup),
		Coalesce(Dependencies.Host),
	),
	ResourceTypes.AdvancedProcessGroupDetectionRule: NewResourceDescriptor(advanceddetectionrule.Service),
	ResourceTypes.ConnectivityAlerts: NewResourceDescriptor(
		connectivityalerts.Service,
		Coalesce(Dependencies.ProcessGroup),
	),
	ResourceTypes.DeclarativeGrouping: NewResourceDescriptor(
		declarativegrouping.Service,
		Coalesce(Dependencies.Host),
		Coalesce(Dependencies.HostGroup),
	),
	ResourceTypes.HostMonitoring: NewResourceDescriptor(
		hostmonitoring.Service,
		Coalesce(Dependencies.Host),
	),
	ResourceTypes.HostProcessGroupMonitoring: NewResourceDescriptor(
		hostprocessgroupmonitoring.Service,
		Coalesce(Dependencies.Host),
		Coalesce(Dependencies.ProcessGroup),
	),
	ResourceTypes.RUMIPLocations: NewResourceDescriptor(ipmappings.Service),
	ResourceTypes.CustomAppEnablement: NewResourceDescriptor(
		rumcustomenablement.Service,
		Dependencies.ID(ResourceTypes.MobileApplication),
	),
	ResourceTypes.MobileAppEnablement: NewResourceDescriptor(
		rummobileenablement.Service,
		Dependencies.ID(ResourceTypes.MobileApplication),
	),
	ResourceTypes.WebAppEnablement: NewResourceDescriptor(
		rumwebenablement.Service,
		Dependencies.ID(ResourceTypes.WebApplication),
	),
	ResourceTypes.RUMProcessGroup: NewResourceDescriptor(
		rumprocessgroup.Service,
		Coalesce(Dependencies.ProcessGroup),
	),
	ResourceTypes.RUMProviderBreakdown:  NewResourceDescriptor(rumproviderbreakdown.Service),
	ResourceTypes.UserExperienceScore:   NewResourceDescriptor(userexperiencescore.Service),
	ResourceTypes.WebAppResourceCleanup: NewResourceDescriptor(webappresourcecleanup.Service),
	ResourceTypes.UpdateWindows:         NewResourceDescriptor(updatewindows.Service),
	ResourceTypes.ProcessGroupDetectionFlags: NewResourceDescriptor(
		detectionflags.Service,
		Coalesce(Dependencies.Host),
		Coalesce(Dependencies.HostGroup),
	),
	ResourceTypes.ProcessGroupMonitoring: NewResourceDescriptor(
		processgroupmonitoring.Service,
		Coalesce(Dependencies.ProcessGroup),
	),
	ResourceTypes.ProcessGroupSimpleDetection: NewResourceDescriptor(processgroupsimpledetection.Service),
	ResourceTypes.LogMetrics:                  NewResourceDescriptor(schemalesslogmetric.Service),
	ResourceTypes.BrowserMonitorPerformanceThresholds: NewResourceDescriptor(
		browserperformancethresholds.Service,
		Dependencies.ID(ResourceTypes.BrowserMonitor),
	),
	ResourceTypes.HttpMonitorPerformanceThresholds: NewResourceDescriptor(
		httpperformancethresholds.Service,
		Dependencies.ID(ResourceTypes.HTTPMonitor),
	),
	ResourceTypes.HttpMonitorCookies: NewResourceDescriptor(
		httpcookies.Service,
		Dependencies.ID(ResourceTypes.HTTPMonitor),
	),
	ResourceTypes.SessionReplayWebPrivacy: NewResourceDescriptor(
		sessionreplaywebprivacy.Service,
		Dependencies.ID(ResourceTypes.WebApplication),
	),
	ResourceTypes.SessionReplayResourceCapture: NewResourceDescriptor(
		sessionreplayresourcecapture.Service,
		Dependencies.ID(ResourceTypes.WebApplication),
	),
	ResourceTypes.UsabilityAnalytics: NewResourceDescriptor(
		analytics.Service,
		Dependencies.ID(ResourceTypes.WebApplication),
	),
	ResourceTypes.SyntheticAvailability: NewResourceDescriptor(availability.Service),
	ResourceTypes.BrowserMonitorOutageHandling: NewResourceDescriptor(
		browseroutagehandling.Service,
		Dependencies.ID(ResourceTypes.BrowserMonitor),
	),
	ResourceTypes.HttpMonitorOutageHandling: NewResourceDescriptor(
		httpoutagehandling.Service,
		Dependencies.ID(ResourceTypes.HTTPMonitor),
	),
	ResourceTypes.CloudAppWorkloadDetection:      NewResourceDescriptor(workloaddetection.Service),
	ResourceTypes.MainframeTransactionMonitoring: NewResourceDescriptor(txmonitoring.Service),
	ResourceTypes.MonitoredTechnologiesApache: NewResourceDescriptor(
		apache.Service,
		Coalesce(Dependencies.Host),
	),
	ResourceTypes.MonitoredTechnologiesDotNet: NewResourceDescriptor(
		dotnet.Service,
		Coalesce(Dependencies.Host),
	),
	ResourceTypes.MonitoredTechnologiesGo: NewResourceDescriptor(
		golang.Service,
		Coalesce(Dependencies.Host),
	),
	ResourceTypes.MonitoredTechnologiesIIS: NewResourceDescriptor(
		iis.Service,
		Coalesce(Dependencies.Host),
	),
	ResourceTypes.MonitoredTechnologiesJava: NewResourceDescriptor(
		java.Service,
		Coalesce(Dependencies.Host),
	),
	ResourceTypes.MonitoredTechnologiesNGINX: NewResourceDescriptor(
		nginx.Service,
		Coalesce(Dependencies.Host),
	),
	ResourceTypes.MonitoredTechnologiesNodeJS: NewResourceDescriptor(
		nodejs.Service,
		Coalesce(Dependencies.Host),
	),
	ResourceTypes.MonitoredTechnologiesOpenTracing: NewResourceDescriptor(
		opentracingnative.Service,
		Coalesce(Dependencies.Host),
	),
	ResourceTypes.MonitoredTechnologiesPHP: NewResourceDescriptor(
		php.Service,
		Coalesce(Dependencies.Host),
	),
	ResourceTypes.MonitoredTechnologiesVarnish: NewResourceDescriptor(
		varnish.Service,
		Coalesce(Dependencies.Host),
	),
	ResourceTypes.MonitoredTechnologiesWSMB: NewResourceDescriptor(
		wsmb.Service,
		Coalesce(Dependencies.Host),
	),
	ResourceTypes.ProcessVisibility: NewResourceDescriptor(
		processvisibility.Service,
		Coalesce(Dependencies.Host),
		Coalesce(Dependencies.HostGroup),
	),
	ResourceTypes.RUMHostHeaders:     NewResourceDescriptor(hostheaders.Service),
	ResourceTypes.RUMIPDetermination: NewResourceDescriptor(ipdetermination.Service),
	ResourceTypes.MobileAppRequestErrors: NewResourceDescriptor(
		mobilerequesterrors.Service,
		Dependencies.ID(ResourceTypes.MobileApplication),
	),
	ResourceTypes.TransactionStartFilters: NewResourceDescriptor(txstartfilters.Service),
	ResourceTypes.OneAgentFeatures: NewResourceDescriptor(
		features.Service,
		Coalesce(Dependencies.ProcessGroup),
		Coalesce(Dependencies.ProcessGroupInstance),
	),
	ResourceTypes.RUMOverloadPrevention:  NewResourceDescriptor(overloadprevention.Service),
	ResourceTypes.RUMAdvancedCorrelation: NewResourceDescriptor(resourcetimingorigins.Service),
	ResourceTypes.WebAppBeaconOrigins:    NewResourceDescriptor(beacondomainorigins.Service),
	ResourceTypes.WebAppResourceTypes:    NewResourceDescriptor(resourcetypes.Service),
	ResourceTypes.GenericTypes:           NewResourceDescriptor(generictypes.Service),
	ResourceTypes.GenericRelationships:   NewResourceDescriptor(relation.Service),
	ResourceTypes.SLONormalization:       NewResourceDescriptor(normalization.Service),
	ResourceTypes.DataPrivacy: NewResourceDescriptor(
		privacy.Service,
		Dependencies.ID(ResourceTypes.WebApplication),
	),
	ResourceTypes.ServiceFailure: NewResourceDescriptor(
		generalparameters.Service,
		Coalesce(Dependencies.Service),
		Dependencies.ID(ResourceTypes.RequestAttribute),
	),
	ResourceTypes.ServiceHTTPFailure: NewResourceDescriptor(
		httpparameters.Service,
		Coalesce(Dependencies.Service),
	),
	ResourceTypes.DiskOptions: NewResourceDescriptor(
		diskoptions.Service,
		Coalesce(Dependencies.Host),
		Coalesce(Dependencies.HostGroup),
	),
	ResourceTypes.OSServices: NewResourceDescriptor(
		osservicesmonitoring.Service,
		Coalesce(Dependencies.Host),
		Coalesce(Dependencies.HostGroup),
	),
	ResourceTypes.ExtensionExecutionController: NewResourceDescriptor(
		local.Service,
		Coalesce(Dependencies.Host),
		Coalesce(Dependencies.HostGroup),
	),
	ResourceTypes.NetTracerTraffic: NewResourceDescriptor(
		traffic.Service,
		Coalesce(Dependencies.Host),
		Coalesce(Dependencies.HostGroup),
	),
	ResourceTypes.AIXExtension: NewResourceDescriptor(
		aixkernelextension.Service,
		Coalesce(Dependencies.Host),
	),
	ResourceTypes.MetricMetadata:  NewResourceDescriptor(metadata.Service),
	ResourceTypes.MetricQuery:     NewResourceDescriptor(query.Service),
	ResourceTypes.ActiveGateToken: NewResourceDescriptor(activegatetoken.Service),
	ResourceTypes.AGToken:         NewResourceDescriptor(activegatetokens.Service),
	ResourceTypes.AuditLog:        NewResourceDescriptor(auditlog.Service),
	ResourceTypes.K8sClusterAnomalies: NewResourceDescriptor(
		cluster.Service,
		Coalesce(Dependencies.K8sCluster),
	),
	ResourceTypes.K8sNamespaceAnomalies: NewResourceDescriptor(
		namespace.Service,
		Coalesce(Dependencies.CloudApplicationNamespace),
		Coalesce(Dependencies.K8sCluster),
	),
	ResourceTypes.K8sNodeAnomalies: NewResourceDescriptor(
		node.Service,
		Coalesce(Dependencies.K8sCluster),
	),
	ResourceTypes.K8sWorkloadAnomalies: NewResourceDescriptor(
		workload.Service,
		Coalesce(Dependencies.CloudApplicationNamespace),
		Coalesce(Dependencies.K8sCluster),
	),
	ResourceTypes.ContainerBuiltinRule: NewResourceDescriptor(builtinmonitoringrule.Service),
	ResourceTypes.ContainerRule:        NewResourceDescriptor(monitoringrule.Service),
	ResourceTypes.ContainerRegistry:    NewResourceDescriptor(registry.Service),
	ResourceTypes.ContainerTechnology: NewResourceDescriptor(
		containertechnology.Service,
		Coalesce(Dependencies.Host),
		Coalesce(Dependencies.HostGroup),
	),
	ResourceTypes.RemoteEnvironments: NewResourceDescriptor(environment.Service),
	ResourceTypes.WebAppCustomErrors: NewResourceDescriptor(
		webappcustomerrors.Service,
		Dependencies.ID(ResourceTypes.WebApplication),
	),
	ResourceTypes.WebAppRequestErrors: NewResourceDescriptor(
		webapprequesterrors.Service,
		Dependencies.ID(ResourceTypes.WebApplication),
	),
	ResourceTypes.UserSettings:               NewResourceDescriptor(usersettings.Service),
	ResourceTypes.DashboardsGeneral:          NewResourceDescriptor(dashboardsgeneral.Service),
	ResourceTypes.DashboardsPresets:          NewResourceDescriptor(dashboardspresets.Service),
	ResourceTypes.LogProcessing:              NewResourceDescriptor(logdpprules.Service),
	ResourceTypes.LogEvents:                  NewResourceDescriptor(logevents.Service),
	ResourceTypes.LogTimestamp:               NewResourceDescriptor(timestampconfiguration.Service),
	ResourceTypes.LogGrail:                   NewResourceDescriptor(logsongrailactivate.Service),
	ResourceTypes.LogCustomAttribute:         NewResourceDescriptor(logcustomattributes.Service),
	ResourceTypes.LogSensitiveDataMasking:    NewResourceDescriptor(sensitivedatamasking.Service),
	ResourceTypes.LogBuckets:                 NewResourceDescriptor(logbucketsrules.Service),
	ResourceTypes.LogSecurityContext:         NewResourceDescriptor(logsecuritycontextrules.Service),
	ResourceTypes.EULASettings:               NewResourceDescriptor(eulasettings.Service),
	ResourceTypes.APIDetectionRules:          NewResourceDescriptor(apidetection.Service),
	ResourceTypes.ServiceExternalWebRequest:  NewResourceDescriptor(externalwebrequest.Service),
	ResourceTypes.ServiceExternalWebService:  NewResourceDescriptor(externalwebservice.Service),
	ResourceTypes.ServiceFullWebRequest:      NewResourceDescriptor(fullwebrequest.Service),
	ResourceTypes.ServiceFullWebService:      NewResourceDescriptor(fullwebservice.Service),
	ResourceTypes.DashboardsAllowlist:        NewResourceDescriptor(dashboardsallowlist.Service),
	ResourceTypes.FailureDetectionParameters: NewResourceDescriptor(envparameters.Service),
	ResourceTypes.FailureDetectionRules: NewResourceDescriptor(
		envrules.Service,
		Dependencies.ID(ResourceTypes.FailureDetectionParameters),
	),
	ResourceTypes.LogOneAgent:              NewResourceDescriptor(logagentconfiguration.Service),
	ResourceTypes.IssueTracking:            NewResourceDescriptor(issuetracking.Service),
	ResourceTypes.GeolocationSettings:      NewResourceDescriptor(geosettings.Service),
	ResourceTypes.UserSessionCustomMetrics: NewResourceDescriptor(custommetrics.Service),
	ResourceTypes.CustomUnits:              NewResourceDescriptor(customunit.Service),
	ResourceTypes.DiskAnalytics:            NewResourceDescriptor(diskanalytics.Service),
	ResourceTypes.NetworkTraffic:           NewResourceDescriptor(networktraffic.Service),
	ResourceTypes.TokenSettings:            NewResourceDescriptor(tokensettings.Service),
	ResourceTypes.ExtensionExecutionRemote: NewResourceDescriptor(
		eecremote.Service,
		Coalesce(Dependencies.EnvironmentActiveGate),
	),
	ResourceTypes.K8sPVCAnomalies: NewResourceDescriptor(
		pvc.Service,
		Coalesce(Dependencies.CloudApplicationNamespace),
		Coalesce(Dependencies.K8sCluster),
	),
	ResourceTypes.UserActionCustomMetrics: NewResourceDescriptor(useractioncustommetrics.Service),
	ResourceTypes.WebAppJavascriptVersion: NewResourceDescriptor(customrumjavascriptversion.Service),
	ResourceTypes.WebAppJavascriptUpdates: NewResourceDescriptor(
		rumjavascriptupdates.Service,
		Dependencies.ID(ResourceTypes.WebApplication),
	),
	ResourceTypes.OpenTelemetryMetrics: NewResourceDescriptor(opentelemetrymetrics.Service),
	ResourceTypes.ActiveGateUpdates: NewResourceDescriptor(
		activegateupdates.Service,
		Coalesce(Dependencies.EnvironmentActiveGate),
	),
	ResourceTypes.OneAgentDefaultVersion: NewResourceDescriptor(defaultversion.Service),
	ResourceTypes.OneAgentUpdates: NewResourceDescriptor(
		oneagentupdates.Service,
		Coalesce(Dependencies.Host),
		Coalesce(Dependencies.HostGroup),
		Dependencies.ID(ResourceTypes.UpdateWindows),
	),
	ResourceTypes.LogStorage: NewResourceDescriptor(
		logstoragesettings.Service,
		Coalesce(Dependencies.Host),
		Coalesce(Dependencies.HostGroup),
	),
	ResourceTypes.OwnershipTeams:  NewResourceDescriptor(teams.Service),
	ResourceTypes.LogCustomSource: NewResourceDescriptor(customlogsourcesettings.Service),
	ResourceTypes.ApplicationDetectionV2: NewResourceDescriptor(
		appdetection.Service,
		Dependencies.ID(ResourceTypes.WebApplication),
	),
	ResourceTypes.Kubernetes: NewResourceDescriptor(
		kubernetesv2.Service,
		Coalesce(Dependencies.K8sCluster),
	),
	ResourceTypes.CloudFoundry: NewResourceDescriptor(cloudfoundryv2.Service),
	ResourceTypes.DiskAnomalyDetectionRules: NewResourceDescriptor(
		diskrules.Service,
		Coalesce(Dependencies.HostGroup),
	),
	ResourceTypes.AWSAnomalies:    NewResourceDescriptor(aws_anomalies.Service),
	ResourceTypes.VMwareAnomalies: NewResourceDescriptor(vmware_anomalies.Service),
	ResourceTypes.SLOV2: NewResourceDescriptor(
		slov2.Service,
		Dependencies.LegacyID(ResourceTypes.ManagementZoneV2),
		Dependencies.ID(ResourceTypes.CalculatedServiceMetric),
		Dependencies.ID(ResourceTypes.CalculatedWebMetric),
		Dependencies.ID(ResourceTypes.CalculatedMobileMetric),
		Dependencies.ID(ResourceTypes.CalculatedSyntheticMetric),
	),
	ResourceTypes.AutoTagV2: NewResourceDescriptor(
		autotagging.Service,
		Coalesce(Dependencies.Service),
		Coalesce(Dependencies.Host),
		Coalesce(Dependencies.HostGroup),
		Coalesce(Dependencies.ProcessGroup),
		Coalesce(Dependencies.ProcessGroupInstance),
	),
	ResourceTypes.BusinessEventsOneAgent: NewResourceDescriptor(
		incoming.Service,
		Coalesce(Dependencies.Host),
		Coalesce(Dependencies.HostGroup),
	),
	ResourceTypes.BusinessEventsBuckets:         NewResourceDescriptor(bizevents_buckets.Service),
	ResourceTypes.BusinessEventsMetrics:         NewResourceDescriptor(bizevents_metrics.Service),
	ResourceTypes.BusinessEventsProcessing:      NewResourceDescriptor(bizevents_processing.Service),
	ResourceTypes.BusinessEventsSecurityContext: NewResourceDescriptor(bizevents_security.Service),
	ResourceTypes.WebAppKeyPerformanceCustom: NewResourceDescriptor(
		customactions.Service,
		Dependencies.ID(ResourceTypes.WebApplication),
	),
	ResourceTypes.WebAppKeyPerformanceLoad: NewResourceDescriptor(
		loadactions.Service,
		Dependencies.ID(ResourceTypes.WebApplication),
	),
	ResourceTypes.WebAppKeyPerformanceXHR: NewResourceDescriptor(
		xhractions.Service,
		Dependencies.ID(ResourceTypes.WebApplication),
	),
	ResourceTypes.MobileAppKeyPerformance: NewResourceDescriptor(
		mobilekeyperformancemetrics.Service,
		Dependencies.ID(ResourceTypes.MobileApplication),
	),
	ResourceTypes.OwnershipConfig:          NewResourceDescriptor(ownership_config.Service),
	ResourceTypes.BuiltinProcessMonitoring: NewResourceDescriptor(builtinprocessmonitoringrule.Service),
	ResourceTypes.LimitOutboundConnections: NewResourceDescriptor(allowedoutboundconnections.Service),
	ResourceTypes.SpanEvents:               NewResourceDescriptor(eventattribute.Service),
	ResourceTypes.VMware:                   NewResourceDescriptor(vmware.Service),
	ResourceTypes.CustomDevice:             NewResourceDescriptor(customdevice.Service),
	ResourceTypes.K8sMonitoring: NewResourceDescriptor(
		kubernetesmonitoring.Service,
		Coalesce(Dependencies.K8sCluster),
	),
	ResourceTypes.AutomationWorkflow: NewResourceDescriptor(
		workflows.Service,
		Dependencies.ID(ResourceTypes.AutomationSchedulingRule),
		Dependencies.ID(ResourceTypes.AutomationBusinessCalendar),
	),
	ResourceTypes.AutomationBusinessCalendar: NewResourceDescriptor(business_calendars.Service),
	ResourceTypes.AutomationSchedulingRule: NewResourceDescriptor(
		scheduling_rules.Service,
		Dependencies.ID(ResourceTypes.AutomationSchedulingRule),
		Dependencies.ID(ResourceTypes.AutomationBusinessCalendar),
	),
	ResourceTypes.CustomTags: NewResourceDescriptor(
		customtags.Service,
		Dependencies.ID(ResourceTypes.HTTPMonitor),
		Dependencies.ID(ResourceTypes.BrowserMonitor),
		Dependencies.ID(ResourceTypes.WebApplication),
		Dependencies.ID(ResourceTypes.MobileApplication),
		Coalesce(Dependencies.ProcessGroup),
		Coalesce(Dependencies.ProcessGroupInstance),
		Coalesce(Dependencies.Host),
		Coalesce(Dependencies.HostGroup),
		Coalesce(Dependencies.Service),
	),
	ResourceTypes.HostMonitoringMode: NewResourceDescriptor(
		hostmonitoringmode.Service,
		Coalesce(Dependencies.Host),
	),
	ResourceTypes.IPAddressMasking: NewResourceDescriptor(
		ipaddressmasking.Service,
		Dependencies.ID(ResourceTypes.WebApplication),
		Dependencies.ID(ResourceTypes.MobileApplication),
	),
	ResourceTypes.AppSecVulnerabilitySettings:   NewResourceDescriptor(runtimevulnerabilitydetection.Service),
	ResourceTypes.AppSecVulnerabilityThirdParty: NewResourceDescriptor(rulesettings.Service),
	ResourceTypes.AppSecVulnerabilityCode: NewResourceDescriptor(
		codelevelvulnerability.Service,
		Coalesce(Dependencies.ProcessGroup),
	),
	ResourceTypes.AppSecNotification: NewResourceDescriptor(
		notificationintegration.Service,
		Dependencies.ID(ResourceTypes.AppSecVulnerabilityAlerting),
		Dependencies.ID(ResourceTypes.AppSecAttackAlerting),
	),
	ResourceTypes.AppSecVulnerabilityAlerting: NewResourceDescriptor(
		notificationalertingprofile.Service,
		Dependencies.LegacyID(ResourceTypes.ManagementZoneV2),
	),
	ResourceTypes.AppSecAttackAlerting: NewResourceDescriptor(
		notificationattackalertingprofile.Service,
	),
	ResourceTypes.AppSecAttackSettings: NewResourceDescriptor(attackprotectionsettings.Service),
	ResourceTypes.AppSecAttackRules: NewResourceDescriptor(
		attackprotectionadvancedconfig.Service,
		Coalesce(Dependencies.ProcessGroup),
	),
	ResourceTypes.AppSecAttackAllowlist:  NewResourceDescriptor(attackprotectionallowlistconfig.Service),
	ResourceTypes.GenericSetting:         NewResourceDescriptor(generic.Service),
	ResourceTypes.UnifiedServicesMetrics: NewResourceDescriptor(endpointmetrics.Service),
	ResourceTypes.UnifiedServicesOpenTel: NewResourceDescriptor(unifiedservicesopentel.Service),
	ResourceTypes.PlatformBucket:         NewResourceDescriptor(platformbuckets.Service),
	ResourceTypes.KeyUserAction: NewResourceDescriptor(
		keyuseractions.Service,
		Dependencies.ID(ResourceTypes.WebApplication),
	),
	ResourceTypes.UrlBasedSampling: NewResourceDescriptor(urlbasedsampling.Service),
	ResourceTypes.HostMonitoringAdvanced: NewResourceDescriptor(
		hostmonitoringadvanced.Service,
		Coalesce(Dependencies.Host),
	),
	ResourceTypes.AttributeAllowList:    NewResourceDescriptor(attributeallowlist.Service),
	ResourceTypes.AttributeBlockList:    NewResourceDescriptor(attributeblocklist.Service),
	ResourceTypes.AttributeMasking:      NewResourceDescriptor(attributemasking.Service),
	ResourceTypes.AttributesPreferences: NewResourceDescriptor(attributespreferences.Service),
	ResourceTypes.OneAgentSideMasking: NewResourceDescriptor(
		masking.Service,
		Coalesce(Dependencies.ProcessGroup),
	),
	ResourceTypes.HubSubscriptions:    NewResourceDescriptor(subscriptions.Service),
	ResourceTypes.MobileNotifications: NewResourceDescriptor(mobilenotifications.Service),
	ResourceTypes.CrashdumpAnalytics: NewResourceDescriptor(
		crashdumpanalytics.Service,
		Coalesce(Dependencies.Host),
	),
	ResourceTypes.AppMonitoring:           NewResourceDescriptor(appmonitoring.Service),
	ResourceTypes.GrailSecurityContext:    NewResourceDescriptor(securitycontext.Service),
	ResourceTypes.SiteReliabilityGuardian: NewResourceDescriptor(sitereliabilityguardian.Service),
	ResourceTypes.JiraForWorkflows:        NewResourceDescriptor(jiraconnection.Service),
	ResourceTypes.SlackForWorkflows:       NewResourceDescriptor(slackconnection.Service),
	ResourceTypes.Policy:                  NewResourceDescriptor(onprempolicies.Service),
	ResourceTypes.KubernetesApp: NewResourceDescriptor(
		kubernetesapp.Service,
		Coalesce(Dependencies.K8sCluster),
	),
	ResourceTypes.GrailMetricsAllowall:  NewResourceDescriptor(grailmetricsallowall.Service),
	ResourceTypes.GrailMetricsAllowlist: NewResourceDescriptor(grailmetricsallowlist.Service),
	ResourceTypes.WebAppBeaconEndpoint: NewResourceDescriptor(
		webappbeaconendpoint.Service,
		Dependencies.ID(ResourceTypes.WebApplication),
	),
	ResourceTypes.WebAppCustomConfigProperties: NewResourceDescriptor(
		webappcustomconfigproperties.Service,
		Dependencies.ID(ResourceTypes.WebApplication),
	),
	ResourceTypes.WebAppInjectionCookie: NewResourceDescriptor(
		webappinjectioncookie.Service,
		Dependencies.ID(ResourceTypes.WebApplication),
	),
	ResourceTypes.HTTPMonitorScript: NewResourceDescriptor(
		httpscript.Service,
		Dependencies.ID(ResourceTypes.HTTPMonitor),
	),
	ResourceTypes.UserGroup: NewResourceDescriptor(onpremusergroups.Service),
	ResourceTypes.User: NewResourceDescriptor(
		onpremusers.Service,
		Dependencies.ID(ResourceTypes.UserGroup),
	),
	ResourceTypes.PolicyBinding: NewResourceDescriptor(
		onprempolicybindings.Service,
		Dependencies.ID(ResourceTypes.Policy),
		Dependencies.QuotedID(ResourceTypes.UserGroup),
	),
	ResourceTypes.MgmzPermission: NewResourceDescriptor(
		onpremmgmzpermission.Service,
		Dependencies.ID(ResourceTypes.UserGroup),
	),
}

<<<<<<< HEAD
var blackListedResources = []ResourceType{
=======
var excludeListedResources = []ResourceType{
>>>>>>> 1e10a5ab
	// Officially deprecated resources (EOL)
	ResourceTypes.AlertingProfile,   // Replaced by dynatrace_alerting
	ResourceTypes.CustomAnomalies,   // Replaced by dynatrace_metric_events
	ResourceTypes.MaintenanceWindow, // Replaced by dynatrace_maintenance
	ResourceTypes.Notification,      // Replaced by dynatrace_<type>_notification
	// ResourceTypes.SpanAttribute, // Replaced by dynatrace_attribute_allow_list and dynatrace_attribute_masking. Commenting out of the excludeList temporarily..
	// ResourceTypes.SpanEvents, // Replaced by dynatrace_attribute_allow_list and dynatrace_attribute_masking. Commenting out of the excludeList temporarily..
	// ResourceAttributes, // Replaced by dynatrace_attribute_allow_list and dynatrace_attribute_masking. Commenting out of the excludeList temporarily..

	// Deprecated resources due to better alternatives
	ResourceTypes.ApplicationAnomalies,    // Replaced by dynatrace_web_app_anomalies
	ResourceTypes.ApplicationDataPrivacy,  // Replaced by dynatrace_data_privacy and dynatrace_session_replay_web_privacy
	ResourceTypes.AutoTag,                 // Replaced by dynatrace_autotag_v2
	ResourceTypes.CloudFoundryCredentials, // Replaced by dynatrace_cloud_foundry
	ResourceTypes.Dashboard,               // Replaced by dynatrace_json_dashboard
	ResourceTypes.DatabaseAnomalies,       // Replaced by dynatrace_database_anomalies_v2
	ResourceTypes.DiskEventAnomalies,      // Replaced by dynatrace_disk_anomaly_rules
	ResourceTypes.HostAnomalies,           // Replaced by dynatrace_host_anomalies_v2
	ResourceTypes.KubernetesCredentials,   // Replaced by dynatrace_kubernetes
	ResourceTypes.ManagementZone,          // Replaced by dynatrace_management_zone_v2
	ResourceTypes.ProcessGroupAnomalies,   // Replaced by dynatrace_pg_alerting
	ResourceTypes.ServiceAnomalies,        // Replaced by dynatrace_service_anomalies_v2
	ResourceTypes.SLO,                     // Replaced by dynatrace_slo_v2

	// Resources waiting for full coverage to deprecate v1/v2 counterpart
	ResourceTypes.ApplicationDetectionV2, // Cannot handle ordering, use dynatrace_application_detection_rule
	ResourceTypes.MobileAppRequestErrors, // JS errors missing, use dynatrace_application_error_rules
	ResourceTypes.WebAppCustomErrors,     // JS errors missing, use dynatrace_application_error_rules
	ResourceTypes.WebAppRequestErrors,    // JS errors missing, use dynatrace_application_error_rules

	// Excluded since configuration is under account management
	ResourceTypes.IAMUser,
	ResourceTypes.IAMGroup,
	ResourceTypes.IAMPermission,
	ResourceTypes.IAMPolicy,
	ResourceTypes.IAMPolicyBindings,
	ResourceTypes.IAMPolicyBindingsV2,

	// Cluster Resources
	ResourceTypes.Policy,

<<<<<<< HEAD
=======
	ResourceTypes.DashboardSharing, // Excluded since it is retrieved as a child resource of dynatrace_json_dashboard

>>>>>>> 1e10a5ab
	ResourceTypes.UserSettings, // Excluded since it requires a personal token

	// Not included in export - to be discussed
	ResourceTypes.AzureService,
	ResourceTypes.AWSService,
	ResourceTypes.AutomationWorkflow,
	ResourceTypes.AutomationBusinessCalendar,
	ResourceTypes.AutomationSchedulingRule,
	ResourceTypes.AGToken,
	ResourceTypes.MobileAppKeyPerformance,

	// Not included in export - may cause issues for migration use cases
	ResourceTypes.MetricMetadata,
	ResourceTypes.MetricQuery,

	// Not included in default export -  excluded due to potential time consuming execution
	ResourceTypes.CustomTags,
	ResourceTypes.CustomDevice,

	// Deprecated since it is only meant to be used for the initial Logs powered by Grail activation
	ResourceTypes.LogGrail,

	// Excluding AppSec resources from default export since it requires the feature to be activated
	ResourceTypes.AppSecVulnerabilitySettings,
	ResourceTypes.AppSecVulnerabilityThirdParty,
	ResourceTypes.AppSecVulnerabilityCode,
	ResourceTypes.AppSecNotification,
	ResourceTypes.AppSecVulnerabilityAlerting,
	ResourceTypes.AppSecAttackAlerting,
	ResourceTypes.AppSecAttackSettings,
	ResourceTypes.AppSecAttackRules,
	ResourceTypes.AppSecAttackAllowlist,

	// Excluding resources that require apps from Dynatrace Hub
	ResourceTypes.SiteReliabilityGuardian,
	ResourceTypes.JiraForWorkflows,
	ResourceTypes.SlackForWorkflows,

	// Incubator
	ResourceTypes.GenericSetting,
	ResourceTypes.PlatformBucket,
}

var ENABLE_EXPORT_DASHBOARD = os.Getenv("DYNATRACE_ENABLE_EXPORT_DASHBOARD") == "true"

<<<<<<< HEAD
func GetBlackListedResources() []ResourceType {

	if ENABLE_EXPORT_DASHBOARD {
		return blackListedResources
	}

	// Excluded due to the potential of a large amount of dashboards (ResourceTypes.JSONDashboard)
	// Excluded since it is retrieved as a child resource of dynatrace_json_dashboard (ResourceTypes.DashboardSharing)
	return append(blackListedResources, ResourceTypes.JSONDashboard, ResourceTypes.DashboardSharing)
=======
func GetExcludeListedResources() []ResourceType {

	if ENABLE_EXPORT_DASHBOARD {
		return excludeListedResources
	}

	// Excluded due to the potential of a large amount of dashboards
	return append(excludeListedResources, ResourceTypes.JSONDashboard)
>>>>>>> 1e10a5ab

}

func Service(credentials *settings.Credentials, resourceType ResourceType) settings.CRUDService[settings.Settings] {
	return AllResources[resourceType].Service(credentials)
}

// func DSService(credentials *settings.Credentials, dataSourceType DataSourceType) settings.RService[settings.Settings] {
// 	return AllDataSources[dataSourceType].Service(credentials)
// }<|MERGE_RESOLUTION|>--- conflicted
+++ resolved
@@ -1197,11 +1197,7 @@
 	),
 }
 
-<<<<<<< HEAD
-var blackListedResources = []ResourceType{
-=======
 var excludeListedResources = []ResourceType{
->>>>>>> 1e10a5ab
 	// Officially deprecated resources (EOL)
 	ResourceTypes.AlertingProfile,   // Replaced by dynatrace_alerting
 	ResourceTypes.CustomAnomalies,   // Replaced by dynatrace_metric_events
@@ -1243,11 +1239,6 @@
 	// Cluster Resources
 	ResourceTypes.Policy,
 
-<<<<<<< HEAD
-=======
-	ResourceTypes.DashboardSharing, // Excluded since it is retrieved as a child resource of dynatrace_json_dashboard
-
->>>>>>> 1e10a5ab
 	ResourceTypes.UserSettings, // Excluded since it requires a personal token
 
 	// Not included in export - to be discussed
@@ -1293,17 +1284,6 @@
 
 var ENABLE_EXPORT_DASHBOARD = os.Getenv("DYNATRACE_ENABLE_EXPORT_DASHBOARD") == "true"
 
-<<<<<<< HEAD
-func GetBlackListedResources() []ResourceType {
-
-	if ENABLE_EXPORT_DASHBOARD {
-		return blackListedResources
-	}
-
-	// Excluded due to the potential of a large amount of dashboards (ResourceTypes.JSONDashboard)
-	// Excluded since it is retrieved as a child resource of dynatrace_json_dashboard (ResourceTypes.DashboardSharing)
-	return append(blackListedResources, ResourceTypes.JSONDashboard, ResourceTypes.DashboardSharing)
-=======
 func GetExcludeListedResources() []ResourceType {
 
 	if ENABLE_EXPORT_DASHBOARD {
@@ -1311,8 +1291,8 @@
 	}
 
 	// Excluded due to the potential of a large amount of dashboards
-	return append(excludeListedResources, ResourceTypes.JSONDashboard)
->>>>>>> 1e10a5ab
+	// Excluded since it is retrieved as a child resource of dynatrace_json_dashboard (ResourceTypes.DashboardSharing)
+	return append(excludeListedResources, ResourceTypes.JSONDashboard, ResourceTypes.DashboardSharing)
 
 }
 
