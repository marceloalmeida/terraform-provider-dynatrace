/**
* @license
* Copyright 2020 Dynatrace LLC
*
* Licensed under the Apache License, Version 2.0 (the "License");
* you may not use this file except in compliance with the License.
* You may obtain a copy of the License at
*
*     http://www.apache.org/licenses/LICENSE-2.0
*
* Unless required by applicable law or agreed to in writing, software
* distributed under the License is distributed on an "AS IS" BASIS,
* WITHOUT WARRANTIES OR CONDITIONS OF ANY KIND, either express or implied.
* See the License for the specific language governing permissions and
* limitations under the License.
 */

package export

import (
	"reflect"
	"strings"

	"github.com/dynatrace-oss/terraform-provider-dynatrace/dynatrace/api/app/dynatrace/jiraconnection"
	"github.com/dynatrace-oss/terraform-provider-dynatrace/dynatrace/api/app/dynatrace/sitereliabilityguardian"
	"github.com/dynatrace-oss/terraform-provider-dynatrace/dynatrace/api/app/dynatrace/slackconnection"
	"github.com/dynatrace-oss/terraform-provider-dynatrace/dynatrace/api/automation/business_calendars"
	"github.com/dynatrace-oss/terraform-provider-dynatrace/dynatrace/api/automation/scheduling_rules"
	"github.com/dynatrace-oss/terraform-provider-dynatrace/dynatrace/api/automation/workflows"
	ddupool "github.com/dynatrace-oss/terraform-provider-dynatrace/dynatrace/api/builtin/accounting/ddulimit"
	"github.com/dynatrace-oss/terraform-provider-dynatrace/dynatrace/api/builtin/activegatetoken"
	"github.com/dynatrace-oss/terraform-provider-dynatrace/dynatrace/api/builtin/alerting/connectivityalerts"
	alerting "github.com/dynatrace-oss/terraform-provider-dynatrace/dynatrace/api/builtin/alerting/profile"
	database_anomalies_v2 "github.com/dynatrace-oss/terraform-provider-dynatrace/dynatrace/api/builtin/anomalydetection/databases"
	"github.com/dynatrace-oss/terraform-provider-dynatrace/dynatrace/api/builtin/anomalydetection/diskrules"
	"github.com/dynatrace-oss/terraform-provider-dynatrace/dynatrace/api/builtin/anomalydetection/frequentissues"
	aws_anomalies "github.com/dynatrace-oss/terraform-provider-dynatrace/dynatrace/api/builtin/anomalydetection/infrastructure/aws"
	disk_anomalies_v2 "github.com/dynatrace-oss/terraform-provider-dynatrace/dynatrace/api/builtin/anomalydetection/infrastructure/disks"
	disk_specific_anomalies_v2 "github.com/dynatrace-oss/terraform-provider-dynatrace/dynatrace/api/builtin/anomalydetection/infrastructure/disks/perdiskoverride"
	host_anomalies_v2 "github.com/dynatrace-oss/terraform-provider-dynatrace/dynatrace/api/builtin/anomalydetection/infrastructure/hosts"
	vmware_anomalies "github.com/dynatrace-oss/terraform-provider-dynatrace/dynatrace/api/builtin/anomalydetection/infrastructure/vmware"
	"github.com/dynatrace-oss/terraform-provider-dynatrace/dynatrace/api/builtin/anomalydetection/kubernetes/cluster"
	"github.com/dynatrace-oss/terraform-provider-dynatrace/dynatrace/api/builtin/anomalydetection/kubernetes/namespace"
	"github.com/dynatrace-oss/terraform-provider-dynatrace/dynatrace/api/builtin/anomalydetection/kubernetes/node"
	"github.com/dynatrace-oss/terraform-provider-dynatrace/dynatrace/api/builtin/anomalydetection/kubernetes/pvc"
	"github.com/dynatrace-oss/terraform-provider-dynatrace/dynatrace/api/builtin/anomalydetection/kubernetes/workload"
	"github.com/dynatrace-oss/terraform-provider-dynatrace/dynatrace/api/builtin/anomalydetection/metricevents"
	custom_app_anomalies "github.com/dynatrace-oss/terraform-provider-dynatrace/dynatrace/api/builtin/anomalydetection/rum/custom"
	custom_app_crash_rate "github.com/dynatrace-oss/terraform-provider-dynatrace/dynatrace/api/builtin/anomalydetection/rum/custom/crashrate"
	mobile_app_anomalies "github.com/dynatrace-oss/terraform-provider-dynatrace/dynatrace/api/builtin/anomalydetection/rum/mobile"
	mobile_app_crash_rate "github.com/dynatrace-oss/terraform-provider-dynatrace/dynatrace/api/builtin/anomalydetection/rum/mobile/crashrate"
	web_app_anomalies "github.com/dynatrace-oss/terraform-provider-dynatrace/dynatrace/api/builtin/anomalydetection/rum/web"
	service_anomalies_v2 "github.com/dynatrace-oss/terraform-provider-dynatrace/dynatrace/api/builtin/anomalydetection/services"
	apidetection "github.com/dynatrace-oss/terraform-provider-dynatrace/dynatrace/api/builtin/apis/detectionrules"
	"github.com/dynatrace-oss/terraform-provider-dynatrace/dynatrace/api/builtin/appsec/attackprotectionadvancedconfig"
	"github.com/dynatrace-oss/terraform-provider-dynatrace/dynatrace/api/builtin/appsec/attackprotectionallowlistconfig"
	"github.com/dynatrace-oss/terraform-provider-dynatrace/dynatrace/api/builtin/appsec/attackprotectionsettings"
	"github.com/dynatrace-oss/terraform-provider-dynatrace/dynatrace/api/builtin/appsec/codelevelvulnerability"
	"github.com/dynatrace-oss/terraform-provider-dynatrace/dynatrace/api/builtin/appsec/notificationalertingprofile"
	"github.com/dynatrace-oss/terraform-provider-dynatrace/dynatrace/api/builtin/appsec/notificationattackalertingprofile"
	"github.com/dynatrace-oss/terraform-provider-dynatrace/dynatrace/api/builtin/appsec/notificationintegration"
	"github.com/dynatrace-oss/terraform-provider-dynatrace/dynatrace/api/builtin/appsec/rulesettings"
	"github.com/dynatrace-oss/terraform-provider-dynatrace/dynatrace/api/builtin/appsec/runtimevulnerabilitydetection"
	kubernetesapp "github.com/dynatrace-oss/terraform-provider-dynatrace/dynatrace/api/builtin/apptransition/kubernetes"
	attributeallowlist "github.com/dynatrace-oss/terraform-provider-dynatrace/dynatrace/api/builtin/attribute/allowlist"
	attributeblocklist "github.com/dynatrace-oss/terraform-provider-dynatrace/dynatrace/api/builtin/attribute/blocklist"
	attributemasking "github.com/dynatrace-oss/terraform-provider-dynatrace/dynatrace/api/builtin/attribute/masking"
	attributespreferences "github.com/dynatrace-oss/terraform-provider-dynatrace/dynatrace/api/builtin/attribute/preferences"
	"github.com/dynatrace-oss/terraform-provider-dynatrace/dynatrace/api/builtin/auditlog"
	"github.com/dynatrace-oss/terraform-provider-dynatrace/dynatrace/api/builtin/availability/processgroupalerting"
	"github.com/dynatrace-oss/terraform-provider-dynatrace/dynatrace/api/builtin/bizevents/http/incoming"
	bizevents_buckets "github.com/dynatrace-oss/terraform-provider-dynatrace/dynatrace/api/builtin/bizevents/processing/buckets"
	bizevents_metrics "github.com/dynatrace-oss/terraform-provider-dynatrace/dynatrace/api/builtin/bizevents/processing/metrics"
	bizevents_processing "github.com/dynatrace-oss/terraform-provider-dynatrace/dynatrace/api/builtin/bizevents/processing/pipelines"
	bizevents_security "github.com/dynatrace-oss/terraform-provider-dynatrace/dynatrace/api/builtin/bizevents/security/contextrules"
	cloudfoundryv2 "github.com/dynatrace-oss/terraform-provider-dynatrace/dynatrace/api/builtin/cloud/cloudfoundry"
	kubernetesv2 "github.com/dynatrace-oss/terraform-provider-dynatrace/dynatrace/api/builtin/cloud/kubernetes"
	kubernetesmonitoring "github.com/dynatrace-oss/terraform-provider-dynatrace/dynatrace/api/builtin/cloud/kubernetes/monitoring"
	"github.com/dynatrace-oss/terraform-provider-dynatrace/dynatrace/api/builtin/container/builtinmonitoringrule"
	"github.com/dynatrace-oss/terraform-provider-dynatrace/dynatrace/api/builtin/container/monitoringrule"
	"github.com/dynatrace-oss/terraform-provider-dynatrace/dynatrace/api/builtin/container/registry"
	containertechnology "github.com/dynatrace-oss/terraform-provider-dynatrace/dynatrace/api/builtin/container/technology"
	crashdumpanalytics "github.com/dynatrace-oss/terraform-provider-dynatrace/dynatrace/api/builtin/crashdump/analytics"
	"github.com/dynatrace-oss/terraform-provider-dynatrace/dynatrace/api/builtin/custommetrics"
	"github.com/dynatrace-oss/terraform-provider-dynatrace/dynatrace/api/builtin/customunit"
	dashboardsgeneral "github.com/dynatrace-oss/terraform-provider-dynatrace/dynatrace/api/builtin/dashboards/general"
	dashboardsallowlist "github.com/dynatrace-oss/terraform-provider-dynatrace/dynatrace/api/builtin/dashboards/image/allowlist"
	dashboardspresets "github.com/dynatrace-oss/terraform-provider-dynatrace/dynatrace/api/builtin/dashboards/presets"
	"github.com/dynatrace-oss/terraform-provider-dynatrace/dynatrace/api/builtin/declarativegrouping"
	activegateupdates "github.com/dynatrace-oss/terraform-provider-dynatrace/dynatrace/api/builtin/deployment/activegate/updates"
	"github.com/dynatrace-oss/terraform-provider-dynatrace/dynatrace/api/builtin/deployment/management/updatewindows"
	"github.com/dynatrace-oss/terraform-provider-dynatrace/dynatrace/api/builtin/deployment/oneagent/defaultversion"
	oneagentupdates "github.com/dynatrace-oss/terraform-provider-dynatrace/dynatrace/api/builtin/deployment/oneagent/updates"
	diskanalytics "github.com/dynatrace-oss/terraform-provider-dynatrace/dynatrace/api/builtin/disk/analytics/extension"
	diskoptions "github.com/dynatrace-oss/terraform-provider-dynatrace/dynatrace/api/builtin/disk/options"
	"github.com/dynatrace-oss/terraform-provider-dynatrace/dynatrace/api/builtin/dtjavascriptruntime/allowedoutboundconnections"
	"github.com/dynatrace-oss/terraform-provider-dynatrace/dynatrace/api/builtin/dtjavascriptruntime/appmonitoring"
	"github.com/dynatrace-oss/terraform-provider-dynatrace/dynatrace/api/builtin/eec/local"
	eecremote "github.com/dynatrace-oss/terraform-provider-dynatrace/dynatrace/api/builtin/eec/remote"
	"github.com/dynatrace-oss/terraform-provider-dynatrace/dynatrace/api/builtin/eulasettings"
	networktraffic "github.com/dynatrace-oss/terraform-provider-dynatrace/dynatrace/api/builtin/exclude/network/traffic"
	"github.com/dynatrace-oss/terraform-provider-dynatrace/dynatrace/api/builtin/generic"
	"github.com/dynatrace-oss/terraform-provider-dynatrace/dynatrace/api/builtin/geosettings"
	grailmetricsallowall "github.com/dynatrace-oss/terraform-provider-dynatrace/dynatrace/api/builtin/grail/metrics/allowall"
	grailmetricsallowlist "github.com/dynatrace-oss/terraform-provider-dynatrace/dynatrace/api/builtin/grail/metrics/allowlist"
	hostmonitoring "github.com/dynatrace-oss/terraform-provider-dynatrace/dynatrace/api/builtin/host/monitoring"
	hostmonitoringadvanced "github.com/dynatrace-oss/terraform-provider-dynatrace/dynatrace/api/builtin/host/monitoring/advanced"
	"github.com/dynatrace-oss/terraform-provider-dynatrace/dynatrace/api/builtin/host/monitoring/aixkernelextension"
	hostmonitoringmode "github.com/dynatrace-oss/terraform-provider-dynatrace/dynatrace/api/builtin/host/monitoring/mode"
	hostprocessgroupmonitoring "github.com/dynatrace-oss/terraform-provider-dynatrace/dynatrace/api/builtin/host/processgroups/monitoringstate"
	"github.com/dynatrace-oss/terraform-provider-dynatrace/dynatrace/api/builtin/hub/subscriptions"
	"github.com/dynatrace-oss/terraform-provider-dynatrace/dynatrace/api/builtin/ibmmq/imsbridges"
	"github.com/dynatrace-oss/terraform-provider-dynatrace/dynatrace/api/builtin/ibmmq/queuemanagers"
	"github.com/dynatrace-oss/terraform-provider-dynatrace/dynatrace/api/builtin/ibmmq/queuesharinggroup"
	issuetracking "github.com/dynatrace-oss/terraform-provider-dynatrace/dynatrace/api/builtin/issuetracking/integration"
	"github.com/dynatrace-oss/terraform-provider-dynatrace/dynatrace/api/builtin/logmonitoring/customlogsourcesettings"
	"github.com/dynatrace-oss/terraform-provider-dynatrace/dynatrace/api/builtin/logmonitoring/logagentconfiguration"
	"github.com/dynatrace-oss/terraform-provider-dynatrace/dynatrace/api/builtin/logmonitoring/logbucketsrules"
	logcustomattributes "github.com/dynatrace-oss/terraform-provider-dynatrace/dynatrace/api/builtin/logmonitoring/logcustomattributes"
	"github.com/dynatrace-oss/terraform-provider-dynatrace/dynatrace/api/builtin/logmonitoring/logdpprules"
	"github.com/dynatrace-oss/terraform-provider-dynatrace/dynatrace/api/builtin/logmonitoring/logevents"
	"github.com/dynatrace-oss/terraform-provider-dynatrace/dynatrace/api/builtin/logmonitoring/logsecuritycontextrules"
	"github.com/dynatrace-oss/terraform-provider-dynatrace/dynatrace/api/builtin/logmonitoring/logsongrailactivate"
	"github.com/dynatrace-oss/terraform-provider-dynatrace/dynatrace/api/builtin/logmonitoring/logstoragesettings"
	"github.com/dynatrace-oss/terraform-provider-dynatrace/dynatrace/api/builtin/logmonitoring/schemalesslogmetric"
	sensitivedatamasking "github.com/dynatrace-oss/terraform-provider-dynatrace/dynatrace/api/builtin/logmonitoring/sensitivedatamaskingsettings"
	"github.com/dynatrace-oss/terraform-provider-dynatrace/dynatrace/api/builtin/logmonitoring/timestampconfiguration"
	"github.com/dynatrace-oss/terraform-provider-dynatrace/dynatrace/api/builtin/mainframe/mqfilters"
	"github.com/dynatrace-oss/terraform-provider-dynatrace/dynatrace/api/builtin/mainframe/txmonitoring"
	"github.com/dynatrace-oss/terraform-provider-dynatrace/dynatrace/api/builtin/mainframe/txstartfilters"
	"github.com/dynatrace-oss/terraform-provider-dynatrace/dynatrace/api/builtin/metric/metadata"
	"github.com/dynatrace-oss/terraform-provider-dynatrace/dynatrace/api/builtin/metric/query"
	mobilenotifications "github.com/dynatrace-oss/terraform-provider-dynatrace/dynatrace/api/builtin/mobile/notifications"
	"github.com/dynatrace-oss/terraform-provider-dynatrace/dynatrace/api/builtin/monitoredentities/generic/relation"
	generictypes "github.com/dynatrace-oss/terraform-provider-dynatrace/dynatrace/api/builtin/monitoredentities/generic/type"
	"github.com/dynatrace-oss/terraform-provider-dynatrace/dynatrace/api/builtin/monitoredentities/grail/securitycontext"
	"github.com/dynatrace-oss/terraform-provider-dynatrace/dynatrace/api/builtin/monitoredtechnologies/apache"
	"github.com/dynatrace-oss/terraform-provider-dynatrace/dynatrace/api/builtin/monitoredtechnologies/dotnet"
	golang "github.com/dynatrace-oss/terraform-provider-dynatrace/dynatrace/api/builtin/monitoredtechnologies/go"
	"github.com/dynatrace-oss/terraform-provider-dynatrace/dynatrace/api/builtin/monitoredtechnologies/iis"
	"github.com/dynatrace-oss/terraform-provider-dynatrace/dynatrace/api/builtin/monitoredtechnologies/java"
	"github.com/dynatrace-oss/terraform-provider-dynatrace/dynatrace/api/builtin/monitoredtechnologies/nginx"
	"github.com/dynatrace-oss/terraform-provider-dynatrace/dynatrace/api/builtin/monitoredtechnologies/nodejs"
	"github.com/dynatrace-oss/terraform-provider-dynatrace/dynatrace/api/builtin/monitoredtechnologies/opentracingnative"
	"github.com/dynatrace-oss/terraform-provider-dynatrace/dynatrace/api/builtin/monitoredtechnologies/php"
	"github.com/dynatrace-oss/terraform-provider-dynatrace/dynatrace/api/builtin/monitoredtechnologies/varnish"
	"github.com/dynatrace-oss/terraform-provider-dynatrace/dynatrace/api/builtin/monitoredtechnologies/wsmb"
	slov2 "github.com/dynatrace-oss/terraform-provider-dynatrace/dynatrace/api/builtin/monitoring/slo"
	"github.com/dynatrace-oss/terraform-provider-dynatrace/dynatrace/api/builtin/monitoring/slo/normalization"
	"github.com/dynatrace-oss/terraform-provider-dynatrace/dynatrace/api/builtin/nettracer/traffic"
	"github.com/dynatrace-oss/terraform-provider-dynatrace/dynatrace/api/builtin/networkzones"
	"github.com/dynatrace-oss/terraform-provider-dynatrace/dynatrace/api/builtin/oneagent/features"
	"github.com/dynatrace-oss/terraform-provider-dynatrace/dynatrace/api/builtin/oneagent/masking"
	"github.com/dynatrace-oss/terraform-provider-dynatrace/dynatrace/api/builtin/opentelemetrymetrics"
	"github.com/dynatrace-oss/terraform-provider-dynatrace/dynatrace/api/builtin/osservicesmonitoring"
	ownership_config "github.com/dynatrace-oss/terraform-provider-dynatrace/dynatrace/api/builtin/ownership/config"
	"github.com/dynatrace-oss/terraform-provider-dynatrace/dynatrace/api/builtin/ownership/teams"
	"github.com/dynatrace-oss/terraform-provider-dynatrace/dynatrace/api/builtin/preferences/ipaddressmasking"
	"github.com/dynatrace-oss/terraform-provider-dynatrace/dynatrace/api/builtin/preferences/privacy"
	"github.com/dynatrace-oss/terraform-provider-dynatrace/dynatrace/api/builtin/problem/notifications"
	"github.com/dynatrace-oss/terraform-provider-dynatrace/dynatrace/api/builtin/problem/notifications/ansible"
	"github.com/dynatrace-oss/terraform-provider-dynatrace/dynatrace/api/builtin/problem/notifications/email"
	"github.com/dynatrace-oss/terraform-provider-dynatrace/dynatrace/api/builtin/problem/notifications/jira"
	"github.com/dynatrace-oss/terraform-provider-dynatrace/dynatrace/api/builtin/problem/notifications/opsgenie"
	"github.com/dynatrace-oss/terraform-provider-dynatrace/dynatrace/api/builtin/problem/notifications/pagerduty"
	"github.com/dynatrace-oss/terraform-provider-dynatrace/dynatrace/api/builtin/problem/notifications/servicenow"
	"github.com/dynatrace-oss/terraform-provider-dynatrace/dynatrace/api/builtin/problem/notifications/slack"
	"github.com/dynatrace-oss/terraform-provider-dynatrace/dynatrace/api/builtin/problem/notifications/trello"
	"github.com/dynatrace-oss/terraform-provider-dynatrace/dynatrace/api/builtin/problem/notifications/victorops"
	"github.com/dynatrace-oss/terraform-provider-dynatrace/dynatrace/api/builtin/problem/notifications/webhook"
	"github.com/dynatrace-oss/terraform-provider-dynatrace/dynatrace/api/builtin/problem/notifications/xmatters"
	"github.com/dynatrace-oss/terraform-provider-dynatrace/dynatrace/api/builtin/process/builtinprocessmonitoringrule"
	processmonitoring "github.com/dynatrace-oss/terraform-provider-dynatrace/dynatrace/api/builtin/process/monitoring"
	customprocessmonitoring "github.com/dynatrace-oss/terraform-provider-dynatrace/dynatrace/api/builtin/process/monitoring/custom"
	processavailability "github.com/dynatrace-oss/terraform-provider-dynatrace/dynatrace/api/builtin/processavailability"
	"github.com/dynatrace-oss/terraform-provider-dynatrace/dynatrace/api/builtin/processgroup/advanceddetectionrule"
	workloaddetection "github.com/dynatrace-oss/terraform-provider-dynatrace/dynatrace/api/builtin/processgroup/cloudapplication/workloaddetection"
	"github.com/dynatrace-oss/terraform-provider-dynatrace/dynatrace/api/builtin/processgroup/detectionflags"
	processgroupmonitoring "github.com/dynatrace-oss/terraform-provider-dynatrace/dynatrace/api/builtin/processgroup/monitoring/state"
	processgroupsimpledetection "github.com/dynatrace-oss/terraform-provider-dynatrace/dynatrace/api/builtin/processgroup/simpledetectionrule"
	"github.com/dynatrace-oss/terraform-provider-dynatrace/dynatrace/api/builtin/processvisibility"
	"github.com/dynatrace-oss/terraform-provider-dynatrace/dynatrace/api/builtin/remote/environment"
	"github.com/dynatrace-oss/terraform-provider-dynatrace/dynatrace/api/builtin/resourceattribute"
	rumcustomenablement "github.com/dynatrace-oss/terraform-provider-dynatrace/dynatrace/api/builtin/rum/custom/enablement"
	"github.com/dynatrace-oss/terraform-provider-dynatrace/dynatrace/api/builtin/rum/hostheaders"
	"github.com/dynatrace-oss/terraform-provider-dynatrace/dynatrace/api/builtin/rum/ipdetermination"
	"github.com/dynatrace-oss/terraform-provider-dynatrace/dynatrace/api/builtin/rum/ipmappings"
	rummobileenablement "github.com/dynatrace-oss/terraform-provider-dynatrace/dynatrace/api/builtin/rum/mobile/enablement"
	mobilekeyperformancemetrics "github.com/dynatrace-oss/terraform-provider-dynatrace/dynatrace/api/builtin/rum/mobile/keyperformancemetrics"
	mobilerequesterrors "github.com/dynatrace-oss/terraform-provider-dynatrace/dynatrace/api/builtin/rum/mobile/requesterrors"
	"github.com/dynatrace-oss/terraform-provider-dynatrace/dynatrace/api/builtin/rum/overloadprevention"
	rumprocessgroup "github.com/dynatrace-oss/terraform-provider-dynatrace/dynatrace/api/builtin/rum/processgroup"
	rumproviderbreakdown "github.com/dynatrace-oss/terraform-provider-dynatrace/dynatrace/api/builtin/rum/providerbreakdown"
	"github.com/dynatrace-oss/terraform-provider-dynatrace/dynatrace/api/builtin/rum/resourcetimingorigins"
	"github.com/dynatrace-oss/terraform-provider-dynatrace/dynatrace/api/builtin/rum/userexperiencescore"
	"github.com/dynatrace-oss/terraform-provider-dynatrace/dynatrace/api/builtin/rum/web/appdetection"
	"github.com/dynatrace-oss/terraform-provider-dynatrace/dynatrace/api/builtin/rum/web/beacondomainorigins"
	webappbeaconendpoint "github.com/dynatrace-oss/terraform-provider-dynatrace/dynatrace/api/builtin/rum/web/beaconendpoint"
	webappcustomconfigproperties "github.com/dynatrace-oss/terraform-provider-dynatrace/dynatrace/api/builtin/rum/web/customconfigurationproperties"
	webappcustomerrors "github.com/dynatrace-oss/terraform-provider-dynatrace/dynatrace/api/builtin/rum/web/customerrors"
	"github.com/dynatrace-oss/terraform-provider-dynatrace/dynatrace/api/builtin/rum/web/customrumjavascriptversion"
	rumwebenablement "github.com/dynatrace-oss/terraform-provider-dynatrace/dynatrace/api/builtin/rum/web/enablement"
	webappinjectioncookie "github.com/dynatrace-oss/terraform-provider-dynatrace/dynatrace/api/builtin/rum/web/injection/cookie"
	"github.com/dynatrace-oss/terraform-provider-dynatrace/dynatrace/api/builtin/rum/web/keyperformancemetric/customactions"
	"github.com/dynatrace-oss/terraform-provider-dynatrace/dynatrace/api/builtin/rum/web/keyperformancemetric/loadactions"
	"github.com/dynatrace-oss/terraform-provider-dynatrace/dynatrace/api/builtin/rum/web/keyperformancemetric/xhractions"
	webapprequesterrors "github.com/dynatrace-oss/terraform-provider-dynatrace/dynatrace/api/builtin/rum/web/requesterrors"
	webappresourcecleanup "github.com/dynatrace-oss/terraform-provider-dynatrace/dynatrace/api/builtin/rum/web/resourcecleanuprules"
	"github.com/dynatrace-oss/terraform-provider-dynatrace/dynatrace/api/builtin/rum/web/resourcetypes"
	"github.com/dynatrace-oss/terraform-provider-dynatrace/dynatrace/api/builtin/rum/web/rumjavascriptupdates"
	"github.com/dynatrace-oss/terraform-provider-dynatrace/dynatrace/api/builtin/servicedetection/externalwebrequest"
	"github.com/dynatrace-oss/terraform-provider-dynatrace/dynatrace/api/builtin/servicedetection/externalwebservice"
	"github.com/dynatrace-oss/terraform-provider-dynatrace/dynatrace/api/builtin/servicedetection/fullwebrequest"
	"github.com/dynatrace-oss/terraform-provider-dynatrace/dynatrace/api/builtin/servicedetection/fullwebservice"
	sessionreplaywebprivacy "github.com/dynatrace-oss/terraform-provider-dynatrace/dynatrace/api/builtin/sessionreplay/web/privacypreferences"
	sessionreplayresourcecapture "github.com/dynatrace-oss/terraform-provider-dynatrace/dynatrace/api/builtin/sessionreplay/web/resourcecapturing"
	"github.com/dynatrace-oss/terraform-provider-dynatrace/dynatrace/api/builtin/settings/keyrequests"
	"github.com/dynatrace-oss/terraform-provider-dynatrace/dynatrace/api/builtin/settings/mutedrequests"
	"github.com/dynatrace-oss/terraform-provider-dynatrace/dynatrace/api/builtin/span/attribute"
	"github.com/dynatrace-oss/terraform-provider-dynatrace/dynatrace/api/builtin/span/capturing"
	"github.com/dynatrace-oss/terraform-provider-dynatrace/dynatrace/api/builtin/span/contextpropagation"
	"github.com/dynatrace-oss/terraform-provider-dynatrace/dynatrace/api/builtin/span/entrypoints"
	"github.com/dynatrace-oss/terraform-provider-dynatrace/dynatrace/api/builtin/span/eventattribute"
	"github.com/dynatrace-oss/terraform-provider-dynatrace/dynatrace/api/builtin/synthetic/availability"
	browseroutagehandling "github.com/dynatrace-oss/terraform-provider-dynatrace/dynatrace/api/builtin/synthetic/browser/outagehandling"
	browserperformancethresholds "github.com/dynatrace-oss/terraform-provider-dynatrace/dynatrace/api/builtin/synthetic/browser/performancethresholds"
	httpcookies "github.com/dynatrace-oss/terraform-provider-dynatrace/dynatrace/api/builtin/synthetic/http/cookies"
	httpoutagehandling "github.com/dynatrace-oss/terraform-provider-dynatrace/dynatrace/api/builtin/synthetic/http/outagehandling"
	httpperformancethresholds "github.com/dynatrace-oss/terraform-provider-dynatrace/dynatrace/api/builtin/synthetic/http/performancethresholds"
	"github.com/dynatrace-oss/terraform-provider-dynatrace/dynatrace/api/builtin/tags/autotagging"
	"github.com/dynatrace-oss/terraform-provider-dynatrace/dynatrace/api/builtin/tokens/tokensettings"
	unifiedservicesopentel "github.com/dynatrace-oss/terraform-provider-dynatrace/dynatrace/api/builtin/unifiedservices/enablement"
	"github.com/dynatrace-oss/terraform-provider-dynatrace/dynatrace/api/builtin/unifiedservices/endpointmetrics"
	"github.com/dynatrace-oss/terraform-provider-dynatrace/dynatrace/api/builtin/urlbasedsampling"
	"github.com/dynatrace-oss/terraform-provider-dynatrace/dynatrace/api/builtin/usability/analytics"
	"github.com/dynatrace-oss/terraform-provider-dynatrace/dynatrace/api/builtin/useractioncustommetrics"
	"github.com/dynatrace-oss/terraform-provider-dynatrace/dynatrace/api/builtin/usersettings"
	"github.com/dynatrace-oss/terraform-provider-dynatrace/dynatrace/api/builtin/virtualization/vmware"
	onprempolicies "github.com/dynatrace-oss/terraform-provider-dynatrace/dynatrace/api/cluster/v1/policies"
	"github.com/dynatrace-oss/terraform-provider-dynatrace/dynatrace/api/iam/bindings"
	"github.com/dynatrace-oss/terraform-provider-dynatrace/dynatrace/api/iam/groups"
	"github.com/dynatrace-oss/terraform-provider-dynatrace/dynatrace/api/iam/permissions"
	"github.com/dynatrace-oss/terraform-provider-dynatrace/dynatrace/api/iam/policies"
	"github.com/dynatrace-oss/terraform-provider-dynatrace/dynatrace/api/iam/users"
	"github.com/dynatrace-oss/terraform-provider-dynatrace/dynatrace/api/iam/v2bindings"
	platformbuckets "github.com/dynatrace-oss/terraform-provider-dynatrace/dynatrace/api/platform/buckets"
	alertingv1 "github.com/dynatrace-oss/terraform-provider-dynatrace/dynatrace/api/v1/config/alerting"
	"github.com/dynatrace-oss/terraform-provider-dynatrace/dynatrace/api/v1/config/customtags"
	"github.com/dynatrace-oss/terraform-provider-dynatrace/dynatrace/api/v1/config/dashboards"
	maintenancev1 "github.com/dynatrace-oss/terraform-provider-dynatrace/dynatrace/api/v1/config/maintenance"
	managementzonesv1 "github.com/dynatrace-oss/terraform-provider-dynatrace/dynatrace/api/v1/config/managementzones"
	notificationsv1 "github.com/dynatrace-oss/terraform-provider-dynatrace/dynatrace/api/v1/config/notifications"
	"github.com/dynatrace-oss/terraform-provider-dynatrace/dynatrace/api/v1/config/requestnaming/order"
	locations "github.com/dynatrace-oss/terraform-provider-dynatrace/dynatrace/api/v1/config/synthetic/locations/private"
	"github.com/dynatrace-oss/terraform-provider-dynatrace/dynatrace/api/v2/activegatetokens"
	"github.com/dynatrace-oss/terraform-provider-dynatrace/dynatrace/api/v2/customdevice"
	"github.com/dynatrace-oss/terraform-provider-dynatrace/dynatrace/api/v2/slo"
	"github.com/dynatrace-oss/terraform-provider-dynatrace/dynatrace/settings"
	"github.com/dynatrace-oss/terraform-provider-dynatrace/dynatrace/settings/services/cache"

	v2managementzones "github.com/dynatrace-oss/terraform-provider-dynatrace/dynatrace/api/builtin/managementzones"

	application_anomalies "github.com/dynatrace-oss/terraform-provider-dynatrace/dynatrace/api/v1/config/anomalies/applications"
	database_anomalies "github.com/dynatrace-oss/terraform-provider-dynatrace/dynatrace/api/v1/config/anomalies/databaseservices"
	disk_event_anomalies "github.com/dynatrace-oss/terraform-provider-dynatrace/dynatrace/api/v1/config/anomalies/diskevents"
	host_anomalies "github.com/dynatrace-oss/terraform-provider-dynatrace/dynatrace/api/v1/config/anomalies/hosts"
	custom_anomalies "github.com/dynatrace-oss/terraform-provider-dynatrace/dynatrace/api/v1/config/anomalies/metricevents"
	pg_anomalies "github.com/dynatrace-oss/terraform-provider-dynatrace/dynatrace/api/v1/config/anomalies/processgroups"
	service_anomalies "github.com/dynatrace-oss/terraform-provider-dynatrace/dynatrace/api/v1/config/anomalies/services"

	host_naming "github.com/dynatrace-oss/terraform-provider-dynatrace/dynatrace/api/v1/config/naming/hosts"
	processgroup_naming "github.com/dynatrace-oss/terraform-provider-dynatrace/dynatrace/api/v1/config/naming/processgroups"
	service_naming "github.com/dynatrace-oss/terraform-provider-dynatrace/dynatrace/api/v1/config/naming/services"
	networkzone "github.com/dynatrace-oss/terraform-provider-dynatrace/dynatrace/api/v1/config/networkzones"

	envparameters "github.com/dynatrace-oss/terraform-provider-dynatrace/dynatrace/api/builtin/failuredetection/environment/parameters"
	envrules "github.com/dynatrace-oss/terraform-provider-dynatrace/dynatrace/api/builtin/failuredetection/environment/rules"
	"github.com/dynatrace-oss/terraform-provider-dynatrace/dynatrace/api/builtin/failuredetection/service/generalparameters"
	"github.com/dynatrace-oss/terraform-provider-dynatrace/dynatrace/api/builtin/failuredetection/service/httpparameters"
	"github.com/dynatrace-oss/terraform-provider-dynatrace/dynatrace/api/v1/config/applications/mobile"
	"github.com/dynatrace-oss/terraform-provider-dynatrace/dynatrace/api/v1/config/applications/web"
	"github.com/dynatrace-oss/terraform-provider-dynatrace/dynatrace/api/v1/config/applications/web/dataprivacy"
	"github.com/dynatrace-oss/terraform-provider-dynatrace/dynatrace/api/v1/config/applications/web/detection"
	"github.com/dynatrace-oss/terraform-provider-dynatrace/dynatrace/api/v1/config/applications/web/errors"
	"github.com/dynatrace-oss/terraform-provider-dynatrace/dynatrace/api/v1/config/applications/web/keyuseractions"
	"github.com/dynatrace-oss/terraform-provider-dynatrace/dynatrace/api/v1/config/autotags"
	"github.com/dynatrace-oss/terraform-provider-dynatrace/dynatrace/api/v1/config/credentials/aws"
	aws_services "github.com/dynatrace-oss/terraform-provider-dynatrace/dynatrace/api/v1/config/credentials/aws/services"
	"github.com/dynatrace-oss/terraform-provider-dynatrace/dynatrace/api/v1/config/credentials/azure"
	azure_services "github.com/dynatrace-oss/terraform-provider-dynatrace/dynatrace/api/v1/config/credentials/azure/services"
	"github.com/dynatrace-oss/terraform-provider-dynatrace/dynatrace/api/v1/config/credentials/cloudfoundry"
	"github.com/dynatrace-oss/terraform-provider-dynatrace/dynatrace/api/v1/config/credentials/kubernetes"
	"github.com/dynatrace-oss/terraform-provider-dynatrace/dynatrace/api/v1/config/customservices"
	"github.com/dynatrace-oss/terraform-provider-dynatrace/dynatrace/api/v1/config/dashboards/sharing"
	"github.com/dynatrace-oss/terraform-provider-dynatrace/dynatrace/api/v1/config/jsondashboards"
	"github.com/dynatrace-oss/terraform-provider-dynatrace/dynatrace/api/v1/config/requestattributes"
	"github.com/dynatrace-oss/terraform-provider-dynatrace/dynatrace/api/v1/config/requestnaming"
	"github.com/dynatrace-oss/terraform-provider-dynatrace/dynatrace/api/v1/config/synthetic/monitors/browser"
	"github.com/dynatrace-oss/terraform-provider-dynatrace/dynatrace/api/v1/config/synthetic/monitors/http"
	"github.com/dynatrace-oss/terraform-provider-dynatrace/dynatrace/api/v2/credentials/vault"

	v2maintenance "github.com/dynatrace-oss/terraform-provider-dynatrace/dynatrace/api/builtin/alerting/maintenancewindow"
	calculated_mobile_metrics "github.com/dynatrace-oss/terraform-provider-dynatrace/dynatrace/api/v1/config/metrics/calculated/mobile"
	calculated_service_metrics "github.com/dynatrace-oss/terraform-provider-dynatrace/dynatrace/api/v1/config/metrics/calculated/service"
	calculated_synthetic_metrics "github.com/dynatrace-oss/terraform-provider-dynatrace/dynatrace/api/v1/config/metrics/calculated/synthetic"
	calculated_web_metrics "github.com/dynatrace-oss/terraform-provider-dynatrace/dynatrace/api/v1/config/metrics/calculated/web"
)

func NewResourceDescriptor[T settings.Settings](fn func(credentials *settings.Credentials) settings.CRUDService[T], dependencies ...Dependency) ResourceDescriptor {
	return ResourceDescriptor{
		Service: func(credentials *settings.Credentials) settings.CRUDService[settings.Settings] {
			return &settings.GenericCRUDService[T]{Service: cache.CRUD(fn(credentials))}
		},
		protoType:    newSettings(fn),
		Dependencies: dependencies,
	}
}

func NewChildResourceDescriptor[T settings.Settings](fn func(credentials *settings.Credentials) settings.CRUDService[T], parent ResourceType, dependencies ...Dependency) ResourceDescriptor {
	return ResourceDescriptor{
		Service: func(credentials *settings.Credentials) settings.CRUDService[settings.Settings] {
			return &settings.GenericCRUDService[T]{Service: cache.CRUD(fn(credentials))}
		},
		protoType:    newSettings(fn),
		Dependencies: dependencies,
		Parent:       &parent,
	}
}

func newSettings[T settings.Settings](sfn func(credentials *settings.Credentials) settings.CRUDService[T]) T {
	var proto T
	return reflect.New(reflect.TypeOf(proto).Elem()).Interface().(T)
}

type ResourceDescriptor struct {
	Dependencies []Dependency
	Service      func(credentials *settings.Credentials) settings.CRUDService[settings.Settings]
	protoType    settings.Settings
	except       func(id string, name string) bool
	Parent       *ResourceType
}

func (me ResourceDescriptor) Specify(t notifications.Type) ResourceDescriptor {
	if notification, ok := me.protoType.(*notifications.Notification); ok {
		notification.Type = t
	}
	return me
}

func (me ResourceDescriptor) Except(except func(id string, name string) bool) ResourceDescriptor {
	me.except = except
	return me
}

func (me ResourceDescriptor) NewSettings() settings.Settings {
	res := reflect.New(reflect.TypeOf(me.protoType).Elem()).Interface().(settings.Settings)
	if notification, ok := res.(*notifications.Notification); ok {
		notification.Type = me.protoType.(*notifications.Notification).Type
	}
	return res
}

var AllResources = map[ResourceType]ResourceDescriptor{
	ResourceTypes.Alerting: NewResourceDescriptor(
		alerting.Service,
		Dependencies.LegacyID(ResourceTypes.ManagementZoneV2),
	),
	ResourceTypes.AnsibleTowerNotification: NewResourceDescriptor(
		ansible.Service,
		Dependencies.ID(ResourceTypes.Alerting),
	).Specify(notifications.Types.AnsibleTower),
	ResourceTypes.ApplicationAnomalies: NewResourceDescriptor(application_anomalies.Service),
	ResourceTypes.ApplicationDataPrivacy: NewResourceDescriptor(
		dataprivacy.Service,
		Dependencies.ID(ResourceTypes.WebApplication),
	),
	ResourceTypes.ApplicationDetection: NewResourceDescriptor(
		detection.Service,
		Dependencies.ID(ResourceTypes.WebApplication),
	),
	ResourceTypes.ApplicationErrorRules: NewResourceDescriptor(
		errors.Service,
		Dependencies.ID(ResourceTypes.WebApplication),
	),
	ResourceTypes.AutoTag: NewResourceDescriptor(
		autotags.Service,
		Coalesce(Dependencies.Service),
		Coalesce(Dependencies.Host),
		Coalesce(Dependencies.HostGroup),
		Coalesce(Dependencies.ProcessGroup),
		Coalesce(Dependencies.ProcessGroupInstance),
	),
	ResourceTypes.AWSCredentials: NewResourceDescriptor(
		aws.Service,
		Dependencies.ID(ResourceTypes.AWSCredentials),
	),
	ResourceTypes.AWSService: NewResourceDescriptor(
		aws_services.Service,
		Dependencies.ID(ResourceTypes.AWSCredentials),
	),
	ResourceTypes.AzureCredentials: NewResourceDescriptor(azure.Service),
	ResourceTypes.AzureService: NewResourceDescriptor(
		azure_services.Service,
		Dependencies.ID(ResourceTypes.AzureCredentials),
	),
	ResourceTypes.BrowserMonitor: NewResourceDescriptor(
		browser.Service,
		Dependencies.ID(ResourceTypes.SyntheticLocation),
		Dependencies.ID(ResourceTypes.WebApplication),
		Dependencies.ID(ResourceTypes.Credentials),
	).Except(func(id string, name string) bool {
		return strings.HasPrefix(name, "Monitor synchronizing credentials with")
	}),
	ResourceTypes.CalculatedServiceMetric: NewResourceDescriptor(
		calculated_service_metrics.Service,
		Dependencies.ManagementZone,
		Dependencies.RequestAttribute,
		Dependencies.Service,
		Dependencies.Host,
		Dependencies.HostGroup,
		Dependencies.ProcessGroup,
		Dependencies.ProcessGroupInstance,
	),
	ResourceTypes.CalculatedWebMetric: NewResourceDescriptor(
		calculated_web_metrics.Service,
		Dependencies.ID(ResourceTypes.WebApplication),
	),
	ResourceTypes.CalculatedMobileMetric: NewResourceDescriptor(
		calculated_mobile_metrics.Service,
		Dependencies.ID(ResourceTypes.MobileApplication),
	),
	ResourceTypes.CalculatedSyntheticMetric: NewResourceDescriptor(
		calculated_synthetic_metrics.Service,
		Dependencies.ID(ResourceTypes.BrowserMonitor),
		Dependencies.ID(ResourceTypes.HTTPMonitor),
	),
	ResourceTypes.CloudFoundryCredentials: NewResourceDescriptor(cloudfoundry.Service),
	ResourceTypes.CustomAnomalies: NewResourceDescriptor(
		custom_anomalies.Service,
		Dependencies.LegacyID(ResourceTypes.ManagementZoneV2),
	).Except(func(id string, name string) bool {
		return strings.HasPrefix(id, "builtin:") || strings.HasPrefix(id, "ruxit.") || strings.HasPrefix(id, "dynatrace.") || strings.HasPrefix(id, "custom.remote.python.") || strings.HasPrefix(id, "custom.python.")
	}),
	ResourceTypes.CustomAppAnomalies: NewResourceDescriptor(
		custom_app_anomalies.Service,
		Dependencies.ID(ResourceTypes.MobileApplication),
		Coalesce(Dependencies.DeviceApplicationMethod),
	),
	ResourceTypes.CustomAppCrashRate: NewResourceDescriptor(
		custom_app_crash_rate.Service,
		Dependencies.ID(ResourceTypes.MobileApplication),
	),
	ResourceTypes.MobileAppAnomalies: NewResourceDescriptor(
		mobile_app_anomalies.Service,
		Coalesce(Dependencies.DeviceApplicationMethod),
		Dependencies.ID(ResourceTypes.MobileApplication),
	),
	ResourceTypes.MobileAppCrashRate: NewResourceDescriptor(
		mobile_app_crash_rate.Service,
		Dependencies.ID(ResourceTypes.MobileApplication),
	),
	ResourceTypes.WebAppAnomalies: NewResourceDescriptor(
		web_app_anomalies.Service,
		Dependencies.ID(ResourceTypes.WebApplication),
		Coalesce(Dependencies.ApplicationMethod),
	),
	ResourceTypes.CustomService: NewResourceDescriptor(customservices.Service),
	ResourceTypes.Credentials: NewResourceDescriptor(
		vault.Service,
		Dependencies.ID(ResourceTypes.Credentials),
	),
	ResourceTypes.JSONDashboard: NewResourceDescriptor(
		jsondashboards.Service,
		Dependencies.LegacyID(ResourceTypes.ManagementZoneV2),
		Dependencies.ManagementZone,
		// Dependencies.Service,
		Dependencies.ID(ResourceTypes.SLO),
		Dependencies.ID(ResourceTypes.JSONDashboard),
		Dependencies.ID(ResourceTypes.WebApplication),
		Dependencies.ID(ResourceTypes.MobileApplication),
		Dependencies.ID(ResourceTypes.SyntheticLocation),
		Dependencies.ID(ResourceTypes.HTTPMonitor),
		Dependencies.ID(ResourceTypes.CalculatedServiceMetric),
		Dependencies.ID(ResourceTypes.CalculatedWebMetric),
		Dependencies.ID(ResourceTypes.CalculatedMobileMetric),
		Dependencies.ID(ResourceTypes.CalculatedSyntheticMetric),
		Dependencies.ID(ResourceTypes.BrowserMonitor),
	),
	ResourceTypes.DashboardSharing: NewChildResourceDescriptor(
		sharing.Service,
		ResourceTypes.JSONDashboard,
		Dependencies.ResourceID(ResourceTypes.JSONDashboard),
	),
	ResourceTypes.DatabaseAnomalies:  NewResourceDescriptor(database_anomalies.Service),
	ResourceTypes.DiskEventAnomalies: NewResourceDescriptor(disk_event_anomalies.Service),
	ResourceTypes.DiskAnomaliesV2: NewResourceDescriptor(
		disk_anomalies_v2.Service,
		Coalesce(Dependencies.Host),
	),
	ResourceTypes.DiskSpecificAnomaliesV2: NewResourceDescriptor(
		disk_specific_anomalies_v2.Service,
		Coalesce(Dependencies.Disk),
	),
	ResourceTypes.EmailNotification: NewResourceDescriptor(
		email.Service,
		Dependencies.ID(ResourceTypes.Alerting),
	).Specify(notifications.Types.Email),
	ResourceTypes.FrequentIssues: NewResourceDescriptor(frequentissues.Service),
	ResourceTypes.HostAnomalies:  NewResourceDescriptor(host_anomalies.Service),
	ResourceTypes.HostAnomaliesV2: NewResourceDescriptor(
		host_anomalies_v2.Service,
		Coalesce(Dependencies.Host),
		Coalesce(Dependencies.HostGroup),
	),
	ResourceTypes.HTTPMonitor: NewResourceDescriptor(
		http.Service,
		Dependencies.ID(ResourceTypes.SyntheticLocation),
		Dependencies.ID(ResourceTypes.WebApplication),
		Dependencies.ID(ResourceTypes.Credentials),
	),
	ResourceTypes.HostNaming:   NewResourceDescriptor(host_naming.Service),
	ResourceTypes.IBMMQFilters: NewResourceDescriptor(mqfilters.Service),
	ResourceTypes.IMSBridge:    NewResourceDescriptor(imsbridges.Service),
	ResourceTypes.JiraNotification: NewResourceDescriptor(
		jira.Service,
		Dependencies.ID(ResourceTypes.Alerting),
	).Specify(notifications.Types.Jira),
	ResourceTypes.KeyRequests: NewResourceDescriptor(
		keyrequests.Service,
		Coalesce(Dependencies.Service),
		Coalesce(Dependencies.Host),
		Coalesce(Dependencies.HostGroup),
		Coalesce(Dependencies.ProcessGroup),
		Coalesce(Dependencies.ProcessGroupInstance),
	),
	ResourceTypes.KubernetesCredentials: NewResourceDescriptor(kubernetes.Service),
	ResourceTypes.Maintenance: NewResourceDescriptor(
		v2maintenance.Service,
		Dependencies.LegacyID(ResourceTypes.ManagementZoneV2),
	),
	ResourceTypes.ManagementZoneV2: NewResourceDescriptor(v2managementzones.Service),
	ResourceTypes.MetricEvents: NewResourceDescriptor(
		metricevents.Service,
		Dependencies.LegacyID(ResourceTypes.ManagementZoneV2),
	),
	ResourceTypes.MobileApplication: NewResourceDescriptor(
		mobile.Service,
		Dependencies.ID(ResourceTypes.RequestAttribute),
	),
	ResourceTypes.MutedRequests: NewResourceDescriptor(
		mutedrequests.Service,
		Coalesce(Dependencies.Service),
	),
	ResourceTypes.NetworkZone:  NewResourceDescriptor(networkzone.Service),
	ResourceTypes.NetworkZones: NewResourceDescriptor(networkzones.Service),
	ResourceTypes.OpsGenieNotification: NewResourceDescriptor(
		opsgenie.Service,
		Dependencies.ID(ResourceTypes.Alerting),
	).Specify(notifications.Types.OpsGenie),
	ResourceTypes.PagerDutyNotification: NewResourceDescriptor(
		pagerduty.Service,
		Dependencies.ID(ResourceTypes.Alerting),
	).Specify(notifications.Types.PagerDuty),
	ResourceTypes.ProcessGroupNaming: NewResourceDescriptor(processgroup_naming.Service),
	ResourceTypes.QueueManager:       NewResourceDescriptor(queuemanagers.Service),
	ResourceTypes.RequestAttribute: NewResourceDescriptor(
		requestattributes.Service,
		Coalesce(Dependencies.Host),
		Coalesce(Dependencies.HostGroup),
		Coalesce(Dependencies.ProcessGroup),
		Coalesce(Dependencies.ProcessGroupInstance),
		Coalesce(Dependencies.Service),
	),
	ResourceTypes.RequestNaming: NewResourceDescriptor(
		requestnaming.Service,
		Dependencies.RequestAttribute,
	),
	ResourceTypes.ResourceAttributes: NewResourceDescriptor(resourceattribute.Service),
	ResourceTypes.ServiceAnomalies:   NewResourceDescriptor(service_anomalies.Service),
	ResourceTypes.ServiceAnomaliesV2: NewResourceDescriptor(
		service_anomalies_v2.Service,
		Coalesce(Dependencies.ServiceMethod),
		Coalesce(Dependencies.Service),
		Coalesce(Dependencies.HostGroup),
	),
	ResourceTypes.ServiceNaming: NewResourceDescriptor(service_naming.Service),
	ResourceTypes.ServiceNowNotification: NewResourceDescriptor(
		servicenow.Service,
		Dependencies.ID(ResourceTypes.Alerting),
	).Specify(notifications.Types.ServiceNow),
	ResourceTypes.SlackNotification: NewResourceDescriptor(
		slack.Service,
		Dependencies.ID(ResourceTypes.Alerting),
	).Specify(notifications.Types.Slack),
	ResourceTypes.SLO: NewResourceDescriptor(
		slo.Service,
		Dependencies.ManagementZone,
		Dependencies.LegacyID(ResourceTypes.ManagementZoneV2),
		Dependencies.ID(ResourceTypes.CalculatedServiceMetric),
		Dependencies.ID(ResourceTypes.CalculatedWebMetric),
		Dependencies.ID(ResourceTypes.CalculatedMobileMetric),
		Dependencies.ID(ResourceTypes.CalculatedSyntheticMetric),
	),
	ResourceTypes.SpanAttribute:          NewResourceDescriptor(attribute.Service),
	ResourceTypes.SpanCaptureRule:        NewResourceDescriptor(capturing.Service),
	ResourceTypes.SpanContextPropagation: NewResourceDescriptor(contextpropagation.Service),
	ResourceTypes.SpanEntryPoint:         NewResourceDescriptor(entrypoints.Service),
	ResourceTypes.SyntheticLocation:      NewResourceDescriptor(locations.Service),
	ResourceTypes.TrelloNotification: NewResourceDescriptor(
		trello.Service,
		Dependencies.ID(ResourceTypes.Alerting),
	).Specify(notifications.Types.Trello),
	ResourceTypes.VictorOpsNotification: NewResourceDescriptor(
		victorops.Service,
		Dependencies.ID(ResourceTypes.Alerting),
	).Specify(notifications.Types.VictorOps),
	ResourceTypes.WebApplication: NewResourceDescriptor(
		web.Service,
		Dependencies.ID(ResourceTypes.RequestAttribute),
	),
	ResourceTypes.WebHookNotification: NewResourceDescriptor(
		webhook.Service,
		Dependencies.ID(ResourceTypes.Alerting),
	).Specify(notifications.Types.WebHook),
	ResourceTypes.XMattersNotification: NewResourceDescriptor(
		xmatters.Service,
		Dependencies.ID(ResourceTypes.Alerting),
	).Specify(notifications.Types.XMatters),

	ResourceTypes.MaintenanceWindow: NewResourceDescriptor(
		maintenancev1.Service,
		Dependencies.LegacyID(ResourceTypes.ManagementZoneV2),
	),
	ResourceTypes.ManagementZone: NewResourceDescriptor(managementzonesv1.Service),
	ResourceTypes.Dashboard: NewResourceDescriptor(
		dashboards.Service,
		Dependencies.LegacyID(ResourceTypes.ManagementZoneV2),
		Dependencies.ManagementZone,
		Dependencies.ID(ResourceTypes.SLO),
		Dependencies.ID(ResourceTypes.WebApplication),
		Dependencies.ID(ResourceTypes.SyntheticLocation),
	),
	ResourceTypes.Notification: NewResourceDescriptor(
		notificationsv1.Service,
		Dependencies.LegacyID(ResourceTypes.Alerting),
	),
	ResourceTypes.QueueSharingGroups: NewResourceDescriptor(queuesharinggroup.Service),
	ResourceTypes.AlertingProfile: NewResourceDescriptor(
		alertingv1.Service,
		Dependencies.LegacyID(ResourceTypes.ManagementZoneV2),
	),
	ResourceTypes.RequestNamings: NewResourceDescriptor(
		order.Service,
		Dependencies.ID(ResourceTypes.RequestNaming),
	),
	ResourceTypes.IAMUser: NewResourceDescriptor(
		users.Service,
		Dependencies.ID(ResourceTypes.IAMGroup),
	),
	ResourceTypes.IAMGroup: NewResourceDescriptor(
		groups.Service,
		Dependencies.LegacyID(ResourceTypes.ManagementZoneV2),
		Dependencies.ID(ResourceTypes.IAMPermission),
		Dependencies.Tenant,
	),
	ResourceTypes.IAMPermission:       NewResourceDescriptor(permissions.Service),
	ResourceTypes.IAMPolicy:           NewResourceDescriptor(policies.Service),
	ResourceTypes.IAMPolicyBindings:   NewResourceDescriptor(bindings.Service),
	ResourceTypes.IAMPolicyBindingsV2: NewResourceDescriptor(v2bindings.Service),
	ResourceTypes.DDUPool:             NewResourceDescriptor(ddupool.Service),
	ResourceTypes.ProcessGroupAnomalies: NewResourceDescriptor(
		pg_anomalies.Service,
		Coalesce(Dependencies.ProcessGroup),
		Coalesce(Dependencies.ProcessGroupInstance),
	),
	ResourceTypes.ProcessGroupAlerting: NewResourceDescriptor(
		processgroupalerting.Service,
		Coalesce(Dependencies.ProcessGroup),
	),
	ResourceTypes.DatabaseAnomaliesV2: NewResourceDescriptor(
		database_anomalies_v2.Service,
		Coalesce(Dependencies.ServiceMethod),
		Coalesce(Dependencies.Service),
		Coalesce(Dependencies.HostGroup),
	),
	ResourceTypes.ProcessMonitoringRule: NewResourceDescriptor(
		customprocessmonitoring.Service,
		Coalesce(Dependencies.HostGroup),
	),
	ResourceTypes.ProcessMonitoring: NewResourceDescriptor(
		processmonitoring.Service,
		Coalesce(Dependencies.HostGroup),
	),
	ResourceTypes.ProcessAvailability: NewResourceDescriptor(
		processavailability.Service,
		Coalesce(Dependencies.HostGroup),
		Coalesce(Dependencies.Host),
	),
	ResourceTypes.AdvancedProcessGroupDetectionRule: NewResourceDescriptor(advanceddetectionrule.Service),
	ResourceTypes.ConnectivityAlerts: NewResourceDescriptor(
		connectivityalerts.Service,
		Coalesce(Dependencies.ProcessGroup),
	),
	ResourceTypes.DeclarativeGrouping: NewResourceDescriptor(
		declarativegrouping.Service,
		Coalesce(Dependencies.Host),
		Coalesce(Dependencies.HostGroup),
	),
	ResourceTypes.HostMonitoring: NewResourceDescriptor(
		hostmonitoring.Service,
		Coalesce(Dependencies.Host),
	),
	ResourceTypes.HostProcessGroupMonitoring: NewResourceDescriptor(
		hostprocessgroupmonitoring.Service,
		Coalesce(Dependencies.Host),
		Coalesce(Dependencies.ProcessGroup),
	),
	ResourceTypes.RUMIPLocations: NewResourceDescriptor(ipmappings.Service),
	ResourceTypes.CustomAppEnablement: NewResourceDescriptor(
		rumcustomenablement.Service,
		Dependencies.ID(ResourceTypes.MobileApplication),
	),
	ResourceTypes.MobileAppEnablement: NewResourceDescriptor(
		rummobileenablement.Service,
		Dependencies.ID(ResourceTypes.MobileApplication),
	),
	ResourceTypes.WebAppEnablement: NewResourceDescriptor(
		rumwebenablement.Service,
		Dependencies.ID(ResourceTypes.WebApplication),
	),
	ResourceTypes.RUMProcessGroup: NewResourceDescriptor(
		rumprocessgroup.Service,
		Coalesce(Dependencies.ProcessGroup),
	),
	ResourceTypes.RUMProviderBreakdown:  NewResourceDescriptor(rumproviderbreakdown.Service),
	ResourceTypes.UserExperienceScore:   NewResourceDescriptor(userexperiencescore.Service),
	ResourceTypes.WebAppResourceCleanup: NewResourceDescriptor(webappresourcecleanup.Service),
	ResourceTypes.UpdateWindows:         NewResourceDescriptor(updatewindows.Service),
	ResourceTypes.ProcessGroupDetectionFlags: NewResourceDescriptor(
		detectionflags.Service,
		Coalesce(Dependencies.Host),
		Coalesce(Dependencies.HostGroup),
	),
	ResourceTypes.ProcessGroupMonitoring: NewResourceDescriptor(
		processgroupmonitoring.Service,
		Coalesce(Dependencies.ProcessGroup),
	),
	ResourceTypes.ProcessGroupSimpleDetection: NewResourceDescriptor(processgroupsimpledetection.Service),
	ResourceTypes.LogMetrics:                  NewResourceDescriptor(schemalesslogmetric.Service),
	ResourceTypes.BrowserMonitorPerformanceThresholds: NewResourceDescriptor(
		browserperformancethresholds.Service,
		Dependencies.ID(ResourceTypes.BrowserMonitor),
	),
	ResourceTypes.HttpMonitorPerformanceThresholds: NewResourceDescriptor(
		httpperformancethresholds.Service,
		Dependencies.ID(ResourceTypes.HTTPMonitor),
	),
	ResourceTypes.HttpMonitorCookies: NewResourceDescriptor(
		httpcookies.Service,
		Dependencies.ID(ResourceTypes.HTTPMonitor),
	),
	ResourceTypes.SessionReplayWebPrivacy: NewResourceDescriptor(
		sessionreplaywebprivacy.Service,
		Dependencies.ID(ResourceTypes.WebApplication),
	),
	ResourceTypes.SessionReplayResourceCapture: NewResourceDescriptor(
		sessionreplayresourcecapture.Service,
		Dependencies.ID(ResourceTypes.WebApplication),
	),
	ResourceTypes.UsabilityAnalytics: NewResourceDescriptor(
		analytics.Service,
		Dependencies.ID(ResourceTypes.WebApplication),
	),
	ResourceTypes.SyntheticAvailability: NewResourceDescriptor(availability.Service),
	ResourceTypes.BrowserMonitorOutageHandling: NewResourceDescriptor(
		browseroutagehandling.Service,
		Dependencies.ID(ResourceTypes.BrowserMonitor),
	),
	ResourceTypes.HttpMonitorOutageHandling: NewResourceDescriptor(
		httpoutagehandling.Service,
		Dependencies.ID(ResourceTypes.HTTPMonitor),
	),
	ResourceTypes.CloudAppWorkloadDetection:      NewResourceDescriptor(workloaddetection.Service),
	ResourceTypes.MainframeTransactionMonitoring: NewResourceDescriptor(txmonitoring.Service),
	ResourceTypes.MonitoredTechnologiesApache: NewResourceDescriptor(
		apache.Service,
		Coalesce(Dependencies.Host),
	),
	ResourceTypes.MonitoredTechnologiesDotNet: NewResourceDescriptor(
		dotnet.Service,
		Coalesce(Dependencies.Host),
	),
	ResourceTypes.MonitoredTechnologiesGo: NewResourceDescriptor(
		golang.Service,
		Coalesce(Dependencies.Host),
	),
	ResourceTypes.MonitoredTechnologiesIIS: NewResourceDescriptor(
		iis.Service,
		Coalesce(Dependencies.Host),
	),
	ResourceTypes.MonitoredTechnologiesJava: NewResourceDescriptor(
		java.Service,
		Coalesce(Dependencies.Host),
	),
	ResourceTypes.MonitoredTechnologiesNGINX: NewResourceDescriptor(
		nginx.Service,
		Coalesce(Dependencies.Host),
	),
	ResourceTypes.MonitoredTechnologiesNodeJS: NewResourceDescriptor(
		nodejs.Service,
		Coalesce(Dependencies.Host),
	),
	ResourceTypes.MonitoredTechnologiesOpenTracing: NewResourceDescriptor(
		opentracingnative.Service,
		Coalesce(Dependencies.Host),
	),
	ResourceTypes.MonitoredTechnologiesPHP: NewResourceDescriptor(
		php.Service,
		Coalesce(Dependencies.Host),
	),
	ResourceTypes.MonitoredTechnologiesVarnish: NewResourceDescriptor(
		varnish.Service,
		Coalesce(Dependencies.Host),
	),
	ResourceTypes.MonitoredTechnologiesWSMB: NewResourceDescriptor(
		wsmb.Service,
		Coalesce(Dependencies.Host),
	),
	ResourceTypes.ProcessVisibility: NewResourceDescriptor(
		processvisibility.Service,
		Coalesce(Dependencies.Host),
		Coalesce(Dependencies.HostGroup),
	),
	ResourceTypes.RUMHostHeaders:     NewResourceDescriptor(hostheaders.Service),
	ResourceTypes.RUMIPDetermination: NewResourceDescriptor(ipdetermination.Service),
	ResourceTypes.MobileAppRequestErrors: NewResourceDescriptor(
		mobilerequesterrors.Service,
		Dependencies.ID(ResourceTypes.MobileApplication),
	),
	ResourceTypes.TransactionStartFilters: NewResourceDescriptor(txstartfilters.Service),
	ResourceTypes.OneAgentFeatures: NewResourceDescriptor(
		features.Service,
		Coalesce(Dependencies.ProcessGroup),
		Coalesce(Dependencies.ProcessGroupInstance),
	),
	ResourceTypes.RUMOverloadPrevention:  NewResourceDescriptor(overloadprevention.Service),
	ResourceTypes.RUMAdvancedCorrelation: NewResourceDescriptor(resourcetimingorigins.Service),
	ResourceTypes.WebAppBeaconOrigins:    NewResourceDescriptor(beacondomainorigins.Service),
	ResourceTypes.WebAppResourceTypes:    NewResourceDescriptor(resourcetypes.Service),
	ResourceTypes.GenericTypes:           NewResourceDescriptor(generictypes.Service),
	ResourceTypes.GenericRelationships:   NewResourceDescriptor(relation.Service),
	ResourceTypes.SLONormalization:       NewResourceDescriptor(normalization.Service),
	ResourceTypes.DataPrivacy: NewResourceDescriptor(
		privacy.Service,
		Dependencies.ID(ResourceTypes.WebApplication),
	),
	ResourceTypes.ServiceFailure: NewResourceDescriptor(
		generalparameters.Service,
		Coalesce(Dependencies.Service),
		Dependencies.ID(ResourceTypes.RequestAttribute),
	),
	ResourceTypes.ServiceHTTPFailure: NewResourceDescriptor(
		httpparameters.Service,
		Coalesce(Dependencies.Service),
	),
	ResourceTypes.DiskOptions: NewResourceDescriptor(
		diskoptions.Service,
		Coalesce(Dependencies.Host),
		Coalesce(Dependencies.HostGroup),
	),
	ResourceTypes.OSServices: NewResourceDescriptor(
		osservicesmonitoring.Service,
		Coalesce(Dependencies.Host),
		Coalesce(Dependencies.HostGroup),
	),
	ResourceTypes.ExtensionExecutionController: NewResourceDescriptor(
		local.Service,
		Coalesce(Dependencies.Host),
		Coalesce(Dependencies.HostGroup),
	),
	ResourceTypes.NetTracerTraffic: NewResourceDescriptor(
		traffic.Service,
		Coalesce(Dependencies.Host),
		Coalesce(Dependencies.HostGroup),
	),
	ResourceTypes.AIXExtension: NewResourceDescriptor(
		aixkernelextension.Service,
		Coalesce(Dependencies.Host),
	),
	ResourceTypes.MetricMetadata:  NewResourceDescriptor(metadata.Service),
	ResourceTypes.MetricQuery:     NewResourceDescriptor(query.Service),
	ResourceTypes.ActiveGateToken: NewResourceDescriptor(activegatetoken.Service),
	ResourceTypes.AGToken:         NewResourceDescriptor(activegatetokens.Service),
	ResourceTypes.AuditLog:        NewResourceDescriptor(auditlog.Service),
	ResourceTypes.K8sClusterAnomalies: NewResourceDescriptor(
		cluster.Service,
		Coalesce(Dependencies.K8sCluster),
	),
	ResourceTypes.K8sNamespaceAnomalies: NewResourceDescriptor(
		namespace.Service,
		Coalesce(Dependencies.CloudApplicationNamespace),
		Coalesce(Dependencies.K8sCluster),
	),
	ResourceTypes.K8sNodeAnomalies: NewResourceDescriptor(
		node.Service,
		Coalesce(Dependencies.K8sCluster),
	),
	ResourceTypes.K8sWorkloadAnomalies: NewResourceDescriptor(
		workload.Service,
		Coalesce(Dependencies.CloudApplicationNamespace),
		Coalesce(Dependencies.K8sCluster),
	),
	ResourceTypes.ContainerBuiltinRule: NewResourceDescriptor(builtinmonitoringrule.Service),
	ResourceTypes.ContainerRule:        NewResourceDescriptor(monitoringrule.Service),
	ResourceTypes.ContainerRegistry:    NewResourceDescriptor(registry.Service),
	ResourceTypes.ContainerTechnology: NewResourceDescriptor(
		containertechnology.Service,
		Coalesce(Dependencies.Host),
		Coalesce(Dependencies.HostGroup),
	),
	ResourceTypes.RemoteEnvironments: NewResourceDescriptor(environment.Service),
	ResourceTypes.WebAppCustomErrors: NewResourceDescriptor(
		webappcustomerrors.Service,
		Dependencies.ID(ResourceTypes.WebApplication),
	),
	ResourceTypes.WebAppRequestErrors: NewResourceDescriptor(
		webapprequesterrors.Service,
		Dependencies.ID(ResourceTypes.WebApplication),
	),
	ResourceTypes.UserSettings:               NewResourceDescriptor(usersettings.Service),
	ResourceTypes.DashboardsGeneral:          NewResourceDescriptor(dashboardsgeneral.Service),
	ResourceTypes.DashboardsPresets:          NewResourceDescriptor(dashboardspresets.Service),
	ResourceTypes.LogProcessing:              NewResourceDescriptor(logdpprules.Service),
	ResourceTypes.LogEvents:                  NewResourceDescriptor(logevents.Service),
	ResourceTypes.LogTimestamp:               NewResourceDescriptor(timestampconfiguration.Service),
	ResourceTypes.LogGrail:                   NewResourceDescriptor(logsongrailactivate.Service),
	ResourceTypes.LogCustomAttribute:         NewResourceDescriptor(logcustomattributes.Service),
	ResourceTypes.LogSensitiveDataMasking:    NewResourceDescriptor(sensitivedatamasking.Service),
	ResourceTypes.LogBuckets:                 NewResourceDescriptor(logbucketsrules.Service),
	ResourceTypes.LogSecurityContext:         NewResourceDescriptor(logsecuritycontextrules.Service),
	ResourceTypes.EULASettings:               NewResourceDescriptor(eulasettings.Service),
	ResourceTypes.APIDetectionRules:          NewResourceDescriptor(apidetection.Service),
	ResourceTypes.ServiceExternalWebRequest:  NewResourceDescriptor(externalwebrequest.Service),
	ResourceTypes.ServiceExternalWebService:  NewResourceDescriptor(externalwebservice.Service),
	ResourceTypes.ServiceFullWebRequest:      NewResourceDescriptor(fullwebrequest.Service),
	ResourceTypes.ServiceFullWebService:      NewResourceDescriptor(fullwebservice.Service),
	ResourceTypes.DashboardsAllowlist:        NewResourceDescriptor(dashboardsallowlist.Service),
	ResourceTypes.FailureDetectionParameters: NewResourceDescriptor(envparameters.Service),
	ResourceTypes.FailureDetectionRules: NewResourceDescriptor(
		envrules.Service,
		Dependencies.ID(ResourceTypes.FailureDetectionParameters),
	),
	ResourceTypes.LogOneAgent:              NewResourceDescriptor(logagentconfiguration.Service),
	ResourceTypes.IssueTracking:            NewResourceDescriptor(issuetracking.Service),
	ResourceTypes.GeolocationSettings:      NewResourceDescriptor(geosettings.Service),
	ResourceTypes.UserSessionCustomMetrics: NewResourceDescriptor(custommetrics.Service),
	ResourceTypes.CustomUnits:              NewResourceDescriptor(customunit.Service),
	ResourceTypes.DiskAnalytics:            NewResourceDescriptor(diskanalytics.Service),
	ResourceTypes.NetworkTraffic:           NewResourceDescriptor(networktraffic.Service),
	ResourceTypes.TokenSettings:            NewResourceDescriptor(tokensettings.Service),
	ResourceTypes.ExtensionExecutionRemote: NewResourceDescriptor(
		eecremote.Service,
		Coalesce(Dependencies.EnvironmentActiveGate),
	),
	ResourceTypes.K8sPVCAnomalies: NewResourceDescriptor(
		pvc.Service,
		Coalesce(Dependencies.CloudApplicationNamespace),
		Coalesce(Dependencies.K8sCluster),
	),
	ResourceTypes.UserActionCustomMetrics: NewResourceDescriptor(useractioncustommetrics.Service),
	ResourceTypes.WebAppJavascriptVersion: NewResourceDescriptor(customrumjavascriptversion.Service),
	ResourceTypes.WebAppJavascriptUpdates: NewResourceDescriptor(
		rumjavascriptupdates.Service,
		Dependencies.ID(ResourceTypes.WebApplication),
	),
	ResourceTypes.OpenTelemetryMetrics: NewResourceDescriptor(opentelemetrymetrics.Service),
	ResourceTypes.ActiveGateUpdates: NewResourceDescriptor(
		activegateupdates.Service,
		Coalesce(Dependencies.EnvironmentActiveGate),
	),
	ResourceTypes.OneAgentDefaultVersion: NewResourceDescriptor(defaultversion.Service),
	ResourceTypes.OneAgentUpdates: NewResourceDescriptor(
		oneagentupdates.Service,
		Coalesce(Dependencies.Host),
		Coalesce(Dependencies.HostGroup),
		Dependencies.ID(ResourceTypes.UpdateWindows),
	),
	ResourceTypes.LogStorage: NewResourceDescriptor(
		logstoragesettings.Service,
		Coalesce(Dependencies.Host),
		Coalesce(Dependencies.HostGroup),
	),
	ResourceTypes.OwnershipTeams:  NewResourceDescriptor(teams.Service),
	ResourceTypes.LogCustomSource: NewResourceDescriptor(customlogsourcesettings.Service),
	ResourceTypes.ApplicationDetectionV2: NewResourceDescriptor(
		appdetection.Service,
		Dependencies.ID(ResourceTypes.WebApplication),
	),
	ResourceTypes.Kubernetes: NewResourceDescriptor(
		kubernetesv2.Service,
		Coalesce(Dependencies.K8sCluster),
	),
	ResourceTypes.CloudFoundry: NewResourceDescriptor(cloudfoundryv2.Service),
	ResourceTypes.DiskAnomalyDetectionRules: NewResourceDescriptor(
		diskrules.Service,
		Coalesce(Dependencies.HostGroup),
	),
	ResourceTypes.AWSAnomalies:    NewResourceDescriptor(aws_anomalies.Service),
	ResourceTypes.VMwareAnomalies: NewResourceDescriptor(vmware_anomalies.Service),
	ResourceTypes.SLOV2: NewResourceDescriptor(
		slov2.Service,
		Dependencies.LegacyID(ResourceTypes.ManagementZoneV2),
		Dependencies.ID(ResourceTypes.CalculatedServiceMetric),
		Dependencies.ID(ResourceTypes.CalculatedWebMetric),
		Dependencies.ID(ResourceTypes.CalculatedMobileMetric),
		Dependencies.ID(ResourceTypes.CalculatedSyntheticMetric),
	),
	ResourceTypes.AutoTagV2: NewResourceDescriptor(
		autotagging.Service,
		Coalesce(Dependencies.Service),
		Coalesce(Dependencies.Host),
		Coalesce(Dependencies.HostGroup),
		Coalesce(Dependencies.ProcessGroup),
		Coalesce(Dependencies.ProcessGroupInstance),
	),
	ResourceTypes.BusinessEventsOneAgent: NewResourceDescriptor(
		incoming.Service,
		Coalesce(Dependencies.Host),
		Coalesce(Dependencies.HostGroup),
	),
	ResourceTypes.BusinessEventsBuckets:         NewResourceDescriptor(bizevents_buckets.Service),
	ResourceTypes.BusinessEventsMetrics:         NewResourceDescriptor(bizevents_metrics.Service),
	ResourceTypes.BusinessEventsProcessing:      NewResourceDescriptor(bizevents_processing.Service),
	ResourceTypes.BusinessEventsSecurityContext: NewResourceDescriptor(bizevents_security.Service),
	ResourceTypes.WebAppKeyPerformanceCustom: NewResourceDescriptor(
		customactions.Service,
		Dependencies.ID(ResourceTypes.WebApplication),
	),
	ResourceTypes.WebAppKeyPerformanceLoad: NewResourceDescriptor(
		loadactions.Service,
		Dependencies.ID(ResourceTypes.WebApplication),
	),
	ResourceTypes.WebAppKeyPerformanceXHR: NewResourceDescriptor(
		xhractions.Service,
		Dependencies.ID(ResourceTypes.WebApplication),
	),
	ResourceTypes.MobileAppKeyPerformance: NewResourceDescriptor(
		mobilekeyperformancemetrics.Service,
		Dependencies.ID(ResourceTypes.MobileApplication),
	),
	ResourceTypes.OwnershipConfig:          NewResourceDescriptor(ownership_config.Service),
	ResourceTypes.BuiltinProcessMonitoring: NewResourceDescriptor(builtinprocessmonitoringrule.Service),
	ResourceTypes.LimitOutboundConnections: NewResourceDescriptor(allowedoutboundconnections.Service),
	ResourceTypes.SpanEvents:               NewResourceDescriptor(eventattribute.Service),
	ResourceTypes.VMware:                   NewResourceDescriptor(vmware.Service),
	ResourceTypes.CustomDevice:             NewResourceDescriptor(customdevice.Service),
	ResourceTypes.K8sMonitoring: NewResourceDescriptor(
		kubernetesmonitoring.Service,
		Coalesce(Dependencies.K8sCluster),
	),
	ResourceTypes.AutomationWorkflow: NewResourceDescriptor(
		workflows.Service,
		Dependencies.ID(ResourceTypes.AutomationSchedulingRule),
		Dependencies.ID(ResourceTypes.AutomationBusinessCalendar),
	),
	ResourceTypes.AutomationBusinessCalendar: NewResourceDescriptor(business_calendars.Service),
	ResourceTypes.AutomationSchedulingRule: NewResourceDescriptor(
		scheduling_rules.Service,
		Dependencies.ID(ResourceTypes.AutomationSchedulingRule),
		Dependencies.ID(ResourceTypes.AutomationBusinessCalendar),
	),
	ResourceTypes.CustomTags: NewResourceDescriptor(
		customtags.Service,
		Dependencies.ID(ResourceTypes.HTTPMonitor),
		Dependencies.ID(ResourceTypes.BrowserMonitor),
		Dependencies.ID(ResourceTypes.WebApplication),
		Dependencies.ID(ResourceTypes.MobileApplication),
		Coalesce(Dependencies.ProcessGroup),
		Coalesce(Dependencies.ProcessGroupInstance),
		Coalesce(Dependencies.Host),
		Coalesce(Dependencies.HostGroup),
		Coalesce(Dependencies.Service),
	),
	ResourceTypes.HostMonitoringMode: NewResourceDescriptor(
		hostmonitoringmode.Service,
		Coalesce(Dependencies.Host),
	),
	ResourceTypes.IPAddressMasking: NewResourceDescriptor(
		ipaddressmasking.Service,
		Dependencies.ID(ResourceTypes.WebApplication),
		Dependencies.ID(ResourceTypes.MobileApplication),
	),
	ResourceTypes.AppSecVulnerabilitySettings:   NewResourceDescriptor(runtimevulnerabilitydetection.Service),
	ResourceTypes.AppSecVulnerabilityThirdParty: NewResourceDescriptor(rulesettings.Service),
	ResourceTypes.AppSecVulnerabilityCode: NewResourceDescriptor(
		codelevelvulnerability.Service,
		Coalesce(Dependencies.ProcessGroup),
	),
	ResourceTypes.AppSecNotification: NewResourceDescriptor(
		notificationintegration.Service,
		Dependencies.ID(ResourceTypes.AppSecVulnerabilityAlerting),
		Dependencies.ID(ResourceTypes.AppSecAttackAlerting),
	),
	ResourceTypes.AppSecVulnerabilityAlerting: NewResourceDescriptor(
		notificationalertingprofile.Service,
		Dependencies.LegacyID(ResourceTypes.ManagementZoneV2),
	),
	ResourceTypes.AppSecAttackAlerting: NewResourceDescriptor(
		notificationattackalertingprofile.Service,
	),
	ResourceTypes.AppSecAttackSettings: NewResourceDescriptor(attackprotectionsettings.Service),
	ResourceTypes.AppSecAttackRules: NewResourceDescriptor(
		attackprotectionadvancedconfig.Service,
		Coalesce(Dependencies.ProcessGroup),
	),
	ResourceTypes.AppSecAttackAllowlist:  NewResourceDescriptor(attackprotectionallowlistconfig.Service),
	ResourceTypes.GenericSetting:         NewResourceDescriptor(generic.Service),
	ResourceTypes.UnifiedServicesMetrics: NewResourceDescriptor(endpointmetrics.Service),
	ResourceTypes.UnifiedServicesOpenTel: NewResourceDescriptor(unifiedservicesopentel.Service),
	ResourceTypes.PlatformBucket:         NewResourceDescriptor(platformbuckets.Service),
	ResourceTypes.KeyUserAction: NewResourceDescriptor(
		keyuseractions.Service,
		Dependencies.ID(ResourceTypes.WebApplication),
	),
	ResourceTypes.UrlBasedSampling: NewResourceDescriptor(urlbasedsampling.Service),
	ResourceTypes.HostMonitoringAdvanced: NewResourceDescriptor(
		hostmonitoringadvanced.Service,
		Coalesce(Dependencies.Host),
	),
	ResourceTypes.AttributeAllowList:    NewResourceDescriptor(attributeallowlist.Service),
	ResourceTypes.AttributeBlockList:    NewResourceDescriptor(attributeblocklist.Service),
	ResourceTypes.AttributeMasking:      NewResourceDescriptor(attributemasking.Service),
	ResourceTypes.AttributesPreferences: NewResourceDescriptor(attributespreferences.Service),
	ResourceTypes.OneAgentSideMasking: NewResourceDescriptor(
		masking.Service,
		Coalesce(Dependencies.ProcessGroup),
	),
	ResourceTypes.HubSubscriptions:    NewResourceDescriptor(subscriptions.Service),
	ResourceTypes.MobileNotifications: NewResourceDescriptor(mobilenotifications.Service),
	ResourceTypes.CrashdumpAnalytics: NewResourceDescriptor(
		crashdumpanalytics.Service,
		Coalesce(Dependencies.Host),
	),
	ResourceTypes.AppMonitoring:           NewResourceDescriptor(appmonitoring.Service),
	ResourceTypes.GrailSecurityContext:    NewResourceDescriptor(securitycontext.Service),
	ResourceTypes.SiteReliabilityGuardian: NewResourceDescriptor(sitereliabilityguardian.Service),
	ResourceTypes.JiraForWorkflows:        NewResourceDescriptor(jiraconnection.Service),
	ResourceTypes.SlackForWorkflows:       NewResourceDescriptor(slackconnection.Service),
<<<<<<< HEAD
	ResourceTypes.KubernetesApp: NewResourceDescriptor(
		kubernetesapp.Service,
		Coalesce(Dependencies.K8sCluster),
	),
	ResourceTypes.GrailMetricsAllowall:  NewResourceDescriptor(grailmetricsallowall.Service),
	ResourceTypes.GrailMetricsAllowlist: NewResourceDescriptor(grailmetricsallowlist.Service),
	ResourceTypes.WebAppBeaconEndpoint: NewResourceDescriptor(
		webappbeaconendpoint.Service,
		Dependencies.ID(ResourceTypes.WebApplication),
	),
	ResourceTypes.WebAppCustomConfigProperties: NewResourceDescriptor(
		webappcustomconfigproperties.Service,
		Dependencies.ID(ResourceTypes.WebApplication),
	),
	ResourceTypes.WebAppInjectionCookie: NewResourceDescriptor(
		webappinjectioncookie.Service,
		Dependencies.ID(ResourceTypes.WebApplication),
	),
=======
	ResourceTypes.Policy:                  NewResourceDescriptor(onprempolicies.Service),
>>>>>>> 504e142c
}

var BlackListedResources = []ResourceType{
	// Officially deprecated resources (EOL)
	ResourceTypes.AlertingProfile,   // Replaced by dynatrace_alerting
	ResourceTypes.CustomAnomalies,   // Replaced by dynatrace_metric_events
	ResourceTypes.MaintenanceWindow, // Replaced by dynatrace_maintenance
	ResourceTypes.Notification,      // Replaced by dynatrace_<type>_notification
	// ResourceTypes.SpanAttribute, // Replaced by dynatrace_attribute_allow_list and dynatrace_attribute_masking. Commenting out of the blacklist temporarily..
	// ResourceTypes.SpanEvents, // Replaced by dynatrace_attribute_allow_list and dynatrace_attribute_masking. Commenting out of the blacklist temporarily..
	// ResourceAttributes, // Replaced by dynatrace_attribute_allow_list and dynatrace_attribute_masking. Commenting out of the blacklist temporarily..

	// Deprecated resources due to better alternatives
	ResourceTypes.ApplicationAnomalies,    // Replaced by dynatrace_web_app_anomalies
	ResourceTypes.ApplicationDataPrivacy,  // Replaced by dynatrace_data_privacy and dynatrace_session_replay_web_privacy
	ResourceTypes.AutoTag,                 // Replaced by dynatrace_autotag_v2
	ResourceTypes.CloudFoundryCredentials, // Replaced by dynatrace_cloud_foundry
	ResourceTypes.Dashboard,               // Replaced by dynatrace_json_dashboard
	ResourceTypes.DatabaseAnomalies,       // Replaced by dynatrace_database_anomalies_v2
	ResourceTypes.DiskEventAnomalies,      // Replaced by dynatrace_disk_anomaly_rules
	ResourceTypes.HostAnomalies,           // Replaced by dynatrace_host_anomalies_v2
	ResourceTypes.KubernetesCredentials,   // Replaced by dynatrace_kubernetes
	ResourceTypes.ManagementZone,          // Replaced by dynatrace_management_zone_v2
	ResourceTypes.ProcessGroupAnomalies,   // Replaced by dynatrace_pg_alerting
	ResourceTypes.ServiceAnomalies,        // Replaced by dynatrace_service_anomalies_v2
	ResourceTypes.SLO,                     // Replaced by dynatrace_slo_v2

	// Resources waiting for full coverage to deprecate v1/v2 counterpart
	ResourceTypes.ApplicationDetectionV2, // Cannot handle ordering, use dynatrace_application_detection_rule
	ResourceTypes.MobileAppRequestErrors, // JS errors missing, use dynatrace_application_error_rules
	ResourceTypes.WebAppCustomErrors,     // JS errors missing, use dynatrace_application_error_rules
	ResourceTypes.WebAppRequestErrors,    // JS errors missing, use dynatrace_application_error_rules

	// Excluded since configuration is under account management
	ResourceTypes.IAMUser,
	ResourceTypes.IAMGroup,
	ResourceTypes.IAMPermission,
	ResourceTypes.IAMPolicy,
	ResourceTypes.IAMPolicyBindings,
	ResourceTypes.IAMPolicyBindingsV2,

	// Cluster Resources
	ResourceTypes.Policy,

	ResourceTypes.JSONDashboard,    // Excluded due to the potential of a large amount of dashboards
	ResourceTypes.DashboardSharing, // Excluded since it is retrieved as a child resource of dynatrace_json_dashboard

	ResourceTypes.UserSettings, // Excluded since it requires a personal token

	// Not included in export - to be discussed
	ResourceTypes.AzureService,
	ResourceTypes.AWSService,
	ResourceTypes.AutomationWorkflow,
	ResourceTypes.AutomationBusinessCalendar,
	ResourceTypes.AutomationSchedulingRule,
	ResourceTypes.AGToken,
	ResourceTypes.MobileAppKeyPerformance,

	// Not included in export - may cause issues for migration use cases
	ResourceTypes.MetricMetadata,
	ResourceTypes.MetricQuery,

	// Not included in default export -  excluded due to potential time consuming execution
	ResourceTypes.CustomTags,
	ResourceTypes.CustomDevice,

	// Deprecated since it is only meant to be used for the initial Logs powered by Grail activation
	ResourceTypes.LogGrail,

	// Excluding AppSec resources from default export since it requires the feature to be activated
	ResourceTypes.AppSecVulnerabilitySettings,
	ResourceTypes.AppSecVulnerabilityThirdParty,
	ResourceTypes.AppSecVulnerabilityCode,
	ResourceTypes.AppSecNotification,
	ResourceTypes.AppSecVulnerabilityAlerting,
	ResourceTypes.AppSecAttackAlerting,
	ResourceTypes.AppSecAttackSettings,
	ResourceTypes.AppSecAttackRules,
	ResourceTypes.AppSecAttackAllowlist,

	// Excluding resources that require apps from Dynatrace Hub
	ResourceTypes.SiteReliabilityGuardian,
	ResourceTypes.JiraForWorkflows,
	ResourceTypes.SlackForWorkflows,

	// Incubator
	ResourceTypes.GenericSetting,
	ResourceTypes.PlatformBucket,
}

func Service(credentials *settings.Credentials, resourceType ResourceType) settings.CRUDService[settings.Settings] {
	return AllResources[resourceType].Service(credentials)
}

// func DSService(credentials *settings.Credentials, dataSourceType DataSourceType) settings.RService[settings.Settings] {
// 	return AllDataSources[dataSourceType].Service(credentials)
// }<|MERGE_RESOLUTION|>--- conflicted
+++ resolved
@@ -1146,7 +1146,7 @@
 	ResourceTypes.SiteReliabilityGuardian: NewResourceDescriptor(sitereliabilityguardian.Service),
 	ResourceTypes.JiraForWorkflows:        NewResourceDescriptor(jiraconnection.Service),
 	ResourceTypes.SlackForWorkflows:       NewResourceDescriptor(slackconnection.Service),
-<<<<<<< HEAD
+	ResourceTypes.Policy:                  NewResourceDescriptor(onprempolicies.Service),
 	ResourceTypes.KubernetesApp: NewResourceDescriptor(
 		kubernetesapp.Service,
 		Coalesce(Dependencies.K8sCluster),
@@ -1165,9 +1165,6 @@
 		webappinjectioncookie.Service,
 		Dependencies.ID(ResourceTypes.WebApplication),
 	),
-=======
-	ResourceTypes.Policy:                  NewResourceDescriptor(onprempolicies.Service),
->>>>>>> 504e142c
 }
 
 var BlackListedResources = []ResourceType{
